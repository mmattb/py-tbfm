#!/usr/bin/env python3
"""
Test-Time Adaptation (TTA) Evaluation Script

Evaluates TTA performance across multiple models, support sizes, and adaptation strategies.
"""

import argparse
import json
import math
import multiprocessing as mp
import os
import sys
import time
from copy import deepcopy
from datetime import datetime
from pathlib import Path
from queue import Empty
from typing import Dict, List, Tuple

import matplotlib.pyplot as plt
import numpy as np
import torch
import tqdm
from hydra import initialize_config_dir, compose
from hydra.utils import instantiate
from omegaconf import OmegaConf

from tbfm import dataset, multisession, utils


# Constants
DATA_DIR = os.getenv("TBFM_DATA_DIR", "/var/data/opto-coproc/")
EMBEDDING_REST_SUBDIR = "embedding_rest"


def parse_args():
    """Parse command-line arguments."""
    parser = argparse.ArgumentParser(
        description="Test-Time Adaptation Evaluation",
        formatter_class=argparse.ArgumentDefaultsHelpFormatter
    )
    parser.add_argument(
        "--cuda-device",
        type=str,
        default="1",
        help="CUDA device ID to use (ignored if --use-multi-gpu is set)"
    )
    parser.add_argument(
        "--use-multi-gpu",
        action="store_true",
        help="Use all available GPUs for parallel processing"
    )
    parser.add_argument(
        "--gpu-ids",
        nargs="+",
        type=int,
        default=None,
        help="Specific GPU IDs to use (e.g., --gpu-ids 0 1 2 3). If not specified, uses all available GPUs."
    )
    parser.add_argument(
        "--support-sizes",
        nargs="+",
        type=int,
        default=[50, 100, 250, 500, 1000, 2500, 5000],
        help="Support set sizes to evaluate"
    )
    parser.add_argument(
        "--max-adapt-sessions",
        type=int,
        default=1,
        help="Maximum number of adaptation sessions to use (ignored if --adapt-session is specified)"
    )
    parser.add_argument(
        "--adapt-session",
        type=str,
        default=None,
        help="Specific session ID to use for TTA adaptation (e.g., 'MonkeyG_20150914_Session1_S1')"
    )
    parser.add_argument(
        "--tta-epochs",
        type=int,
        default=7001,
        help="Number of epochs for TTA (outer steps)"
    )
    parser.add_argument(
        "--tta-inner-steps",
        type=int,
        default=20,
        help="Number of inner steps for MAML strategy"
    )
    parser.add_argument(
        "--batch-size-per-session",
        type=int,
        default=7500,
        help="Batch size per session for data loading"
    )
    parser.add_argument(
        "--output-dir",
        type=Path,
        default=Path("data/tta_sweep"),
        help="Directory for output files"
    )
    parser.add_argument(
        "--no-plot-display",
        action="store_true",
        help="Don't display plot interactively (only save)"
    )
    parser.add_argument(
        "--config-dir",
        type=Path,
        default=Path("./conf"),
        help="Hydra configuration directory"
    )
    parser.add_argument(
        "--models",
        nargs="+",
        help="Specific model names to evaluate (if not provided, uses all)"
    )
    parser.add_argument(
        "--model-paths",
        nargs="+",
        type=str,
        help="Custom model paths in format 'name:path' (e.g., '100_5_inner:test/100_5_rr16_inner_ts1000')"
    )
    parser.add_argument(
        "--include-vanilla-tbfm",
        action="store_true",
        help="Include vanilla TBFM baseline trained on support set for comparison"
    )
    parser.add_argument(
        "--vanilla-tbfm-epochs",
        type=int,
        default=7001,
        help="Number of epochs for vanilla TBFM training"
    )
    parser.add_argument(
        "--include-fresh-tbfm",
        action="store_true",
        help="Include fresh TBFM (no multisession features) baseline for comparison"
    )
    parser.add_argument(
        "--fresh-tbfm-epochs",
        type=int,
        default=7001,
        help="Number of epochs for fresh TBFM training"
    )
    parser.add_argument(
        "--progressive-unfreezing-threshold",
        type=int,
        default=2000,
        help="Support size threshold for enabling progressive unfreezing"
    )
    parser.add_argument(
        "--unfreeze-basis-weights",
        action="store_true",
        help="Enable supervised fine-tuning of basis weights at high support sizes"
    )
    parser.add_argument(
        "--unfreeze-bases",
        action="store_true",
        help="Enable supervised fine-tuning of basis generator at high support sizes"
    )
    parser.add_argument(
        "--basis-weight-lr",
        type=float,
        default=1e-5,
        help="Learning rate for basis weights when unfrozen"
    )
    parser.add_argument(
        "--bases-lr",
        type=float,
        default=1e-6,
        help="Learning rate for basis generator when unfrozen"
    )

    return parser.parse_args()


def setup_environment(cuda_device: str):
    """Configure CUDA environment variables."""
    os.environ["CUDA_DEVICE_ORDER"] = "PCI_BUS_ID"
    os.environ["CUDA_VISIBLE_DEVICES"] = cuda_device
    print(f"Using CUDA device: {cuda_device}")


def gpu_worker(
    gpu_id: int,
    job_queue: mp.Queue,
    result_queue: mp.Queue,
    cfg_dict: dict,
    model_paths_dict: dict,
    adapt_session_ids: list,
    window_size: int,
    batch_size_per_session: int,
    tta_epochs: int,
    tta_strategies: dict,
):
    """
    Worker process for processing TTA jobs on a specific GPU.
    
    Args:
        gpu_id: GPU device ID to use
        job_queue: Queue of jobs to process (model_key, support_size, strategy_key)
        result_queue: Queue to put results
        cfg_dict: Configuration dictionary
        model_paths_dict: Model paths dictionary
        adapt_session_ids: List of session IDs to load data for
        window_size: Window size for data loading
        batch_size_per_session: Batch size per session
        tta_epochs: Number of TTA epochs
        tta_strategies: TTA strategy configurations
    """
    # Set up this process's GPU
    os.environ["CUDA_DEVICE_ORDER"] = "PCI_BUS_ID"
    os.environ["CUDA_VISIBLE_DEVICES"] = str(gpu_id)
    device = "cuda:0"  # After setting CUDA_VISIBLE_DEVICES, use device 0
    
    # Reconstruct config from dict
    cfg = OmegaConf.create(cfg_dict)
    
    # Workaround: ae.py expects cfg.should_warm_start but config might have it under cfg.ae.should_warm_start
    OmegaConf.set_struct(cfg, False)
    if 'should_warm_start' not in cfg:
        if 'ae' in cfg and 'should_warm_start' in cfg.ae:
            cfg.should_warm_start = cfg.ae.should_warm_start
        else:
            cfg.should_warm_start = True
    OmegaConf.set_struct(cfg, True)
    
    print(f"[GPU {gpu_id}] Worker started, loading data...")    # Load data in this worker process
    batch_size = batch_size_per_session * len(adapt_session_ids)
    d, _ = multisession.load_stim_batched(
        batch_size=batch_size,
        window_size=window_size,
        session_subdir="torchraw",
        data_dir=DATA_DIR,
        held_in_session_ids=adapt_session_ids,
        num_held_out_sessions=0,
    )
    data_train, data_test = d.train_test_split(5000, test_cut=2500)
    
    # Load embeddings for all models
    embeddings_cache = {}
    for model_key in model_paths_dict.keys():
        # Load held-in sessions for this model
        model_path = Path(model_paths_dict[model_key])
        hisi_path = None
        for candidate in ["hisi_nf_1.torch", "hisi.torch"]:
            candidate_path = model_path / candidate
            if candidate_path.exists():
                hisi_path = candidate_path
                break
        
        if hisi_path is None:
            print(f"[GPU {gpu_id}] Warning: No hisi file found for {model_key}")
            continue
        
        held_in_sessions = torch.load(hisi_path)
        embeds = multisession.load_rest_embeddings(held_in_sessions, device=device)
        embeds.update(multisession.load_rest_embeddings(adapt_session_ids, device=device))
        embeddings_cache[model_key] = embeds
    
    print(f"[GPU {gpu_id}] Data loaded, ready to process jobs")
    
    while True:
        try:
            # Get job from queue (timeout to check if we should exit)
            job = job_queue.get(timeout=1)
            
            if job is None:  # Poison pill to signal worker to exit
                print(f"[GPU {gpu_id}] Worker received exit signal")
                break
            
            model_key, support_size, strategy_key = job
            strategy_cfg = tta_strategies[strategy_key]
            
            print(f"[GPU {gpu_id}] Processing: Model={model_key}, Support={support_size}, Strategy={strategy_key}")
            
            try:
                # Clone config and apply model-specific hyperparameters
                cfg_eval = clone_cfg_for_eval(cfg)
                
                # Reconstruct model path
                model_path = Path(model_paths_dict[model_key])
                
                # Load and apply model-specific hyperparameters
                params = load_model_hyperparameters(model_path)
                if params:
                    if 'latent_dim' in params and params['latent_dim'] is not None:
                        cfg_eval.latent_dim = params['latent_dim']
                    if 'num_bases' in params and params['num_bases'] is not None:
                        cfg_eval.tbfm.module.num_bases = params['num_bases']
                    if 'basis_residual_rank' in params and params['basis_residual_rank'] is not None:
                        cfg_eval.meta.basis_residual_rank = params['basis_residual_rank']
                    if 'residual_mlp_hidden' in params and params['residual_mlp_hidden'] is not None:
                        cfg_eval.meta.residual_mlp_hidden = params['residual_mlp_hidden']
                    if 'embed_dim_stim' in params and params['embed_dim_stim'] is not None:
                        cfg_eval.tbfm.module.embed_dim_stim = params['embed_dim_stim']
                
                model_file = model_path / "model_nf_1.torch"
                if not model_file.exists():
                    model_file = model_path / "model.torch"
                
                if not model_file.exists():
                    raise FileNotFoundError(f"Model file not found for {model_key}")
                
                # Get embeddings for this model
                embeddings = embeddings_cache[model_key]
                
                # Build model
                ms_eval = multisession.build_from_cfg(
                    cfg_eval,
                    data_train,
                    base_model_path=str(model_file),
                    device=device,
                )
                
                # Run TTA
                _, strategy_results = multisession.test_time_adaptation(
                    cfg_eval,
                    ms_eval,
                    embeddings,
                    data_train,
                    epochs=tta_epochs,
                    data_test=data_test,
                    ae_warm_start=True,
                    adapt_ae=True,
                    support_size=support_size,
                    coadapt_embeddings=strategy_cfg["coadapt_embeddings"],
                    quiet=True,
                )
                
                final_r2 = strategy_results["final_test_r2"]
                
                # Clean up
                del ms_eval
                del strategy_results
                torch.cuda.empty_cache()
                
                # Put result in queue
                result_queue.put({
                    "success": True,
                    "model": model_key,
                    "support_size": support_size,
                    "strategy": strategy_key,
                    "r2": final_r2,
                    "gpu_id": gpu_id,
                })
                
                print(f"[GPU {gpu_id}] Completed: Model={model_key}, Support={support_size}, Strategy={strategy_key}, R²={final_r2:.4f}")
                
            except Exception as e:
                print(f"[GPU {gpu_id}] Error processing job: {e}")
                result_queue.put({
                    "success": False,
                    "model": model_key,
                    "support_size": support_size,
                    "strategy": strategy_key,
                    "error": str(e),
                    "gpu_id": gpu_id,
                })
        
        except Empty:
            continue
        except Exception as e:
            print(f"[GPU {gpu_id}] Worker error: {e}")
            break
    
    print(f"[GPU {gpu_id}] Worker finished")


def load_model_hyperparameters(model_path: Path) -> Dict:
    """
    Load hyperparameters from model directory.
    
    Args:
        model_path: Path to model directory
        
    Returns:
        Dictionary with model hyperparameters
    """
    hyperparam_file = model_path / "hyperparameters.torch"
    
    if hyperparam_file.exists():
        params = torch.load(hyperparam_file, map_location='cpu')
        print(f"Loaded hyperparameters from {hyperparam_file.name}")
        return params
    else:
        # Fallback: try to parse from directory name for backwards compatibility
        print(f"Warning: hyperparameters.torch not found in {model_path.name}, attempting to parse from name")
        return parse_model_hyperparameters(model_path)


def parse_model_hyperparameters(model_path: Path) -> Dict:
    """
    Parse hyperparameters from model directory name.
    
    Expected format: {num_bases}_{num_sessions}_rr{rr}_inner_ts{train_size}[_shuffle]_ld{latent_dim}_bs{batch_size}_mlp{mlp_hidden}_eds{embed_dim_stim}
    
    Returns:
        Dictionary with extracted hyperparameters
    """
    import re
    
    model_name = model_path.name
    params = {}
    
    # Extract residual rank
    match = re.search(r'_rr(\d+)', model_name)
    if match:
        params['basis_residual_rank'] = int(match.group(1))
    
    # Extract latent dimension
    match = re.search(r'_ld(\d+)', model_name)
    if match:
        params['latent_dim'] = int(match.group(1))
    
    # Extract MLP hidden dimension
    match = re.search(r'_mlp(\d+)', model_name)
    if match:
        params['residual_mlp_hidden'] = int(match.group(1))
    
    # Extract stim embedding dimension
    match = re.search(r'_eds(\d+)', model_name)
    if match:
        params['embed_dim_stim'] = int(match.group(1))
    
    # Extract num bases (at start of name)
    match = re.match(r'^(\d+)_', model_name)
    if match:
        params['num_bases'] = int(match.group(1))
    
    return params


def load_configuration(config_dir: Path, model_path: Path = None):
    """Load Hydra configuration and apply model-specific settings."""
    conf_dir = config_dir.resolve()

    if not conf_dir.exists():
        raise FileNotFoundError(f"Configuration directory not found: {conf_dir}")

    with initialize_config_dir(config_dir=str(conf_dir), version_base=None):
        cfg = compose(config_name="config")

<<<<<<< HEAD
    # Apply model-specific configuration overrides
=======
    # Apply default model-specific configuration overrides
>>>>>>> 82c449ef
    cfg.training.epochs = 7001
    cfg.latent_dim = 85
    cfg.tbfm.module.num_bases = 100
    cfg.ae.training.lambda_ae_recon = 0.03
    cfg.ae.use_two_stage = False  # ts5000 models use single-stage LinearChannelAE
    cfg.ae.two_stage.freeze_only_shared = False
    cfg.ae.two_stage.lambda_mu = 0.01
    cfg.ae.two_stage.lambda_cov = 0.01
    cfg.tbfm.training.lambda_fro = 75.0
    cfg.meta.is_basis_residual = True
    cfg.meta.basis_residual_rank = 16
    cfg.meta.residual_mlp_hidden = 16
    cfg.tbfm.module.embed_dim_stim = 15
    cfg.meta.training.lambda_l2 = 1e-2
    cfg.meta.training.coadapt = False
    
<<<<<<< HEAD
=======
    # Parse and apply model-specific hyperparameters if model_path provided
    if model_path is not None:
        params = load_model_hyperparameters(model_path)
        if params:
            print(f"Applying model-specific hyperparameters from {model_path.name}:")
            for key, value in params.items():
                if value is not None:  # Only print non-None values
                    print(f"  {key}: {value}")
            
            # Apply parsed parameters to config
            if 'latent_dim' in params:
                cfg.latent_dim = params['latent_dim']
            if 'num_bases' in params:
                cfg.tbfm.module.num_bases = params['num_bases']
            if 'basis_residual_rank' in params:
                cfg.meta.basis_residual_rank = params['basis_residual_rank']
            if 'residual_mlp_hidden' in params:
                cfg.meta.residual_mlp_hidden = params['residual_mlp_hidden']
            if 'embed_dim_stim' in params:
                cfg.tbfm.module.embed_dim_stim = params['embed_dim_stim']
    
>>>>>>> 82c449ef
    # Workaround: ae.py expects cfg.should_warm_start but config has it under cfg.ae.should_warm_start
    # Copy it to the global level if it exists
    OmegaConf.set_struct(cfg, False)
    if hasattr(cfg, 'ae') and hasattr(cfg.ae, 'should_warm_start'):
        cfg.should_warm_start = cfg.ae.should_warm_start
    else:
        cfg.should_warm_start = True
    OmegaConf.set_struct(cfg, True)

    return cfg


def get_model_paths() -> Dict[str, Path]:
    """Return dictionary of available model paths."""
    return {
        # ts5000 models with different pretrain sizes (5, 12, 15, 20, 25)
        # "100_5_inner_ts5000": Path("test/100_5_rr16_inner_ts5000").resolve(),
        # "100_12_inner_ts5000": Path("test/100_12_rr16_inner_ts5000").resolve(),
        # "100_15_inner_ts5000": Path("test/100_15_rr16_inner_ts5000").resolve(),
        # "100_20_inner_ts5000": Path("test/100_20_rr16_inner_ts5000").resolve(),
        # "100_25_inner_ts5000": Path("test/100_25_rr16_inner_ts5000").resolve(),
        "100_25_inner_ts5000_shuffle": Path("test/100_25_rr16_inner_ts5000_shuffle").resolve(),
    }


def load_held_in_sessions(model_paths: Dict[str, Path]) -> Tuple[Dict, Dict]:
    """
    Load held-in and held-out session IDs for each model.

    Returns:
        Tuple of (held_in_sessions_map, held_out_sessions_map)
    """
    meta = dataset.load_meta(DATA_DIR)
    all_session_ids = [m.session_id for m in meta]

    held_in_sessions_map = {}
    held_out_sessions_map = {}

    for model_name, model_path in model_paths.items():
        # Find held-in sessions file
        hisi_path = None
        for candidate in ["hisi_nf_1.torch", "hisi.torch"]:
            path = model_path / candidate
            if path.exists():
                hisi_path = path
                break

        if hisi_path is None:
            raise FileNotFoundError(
                f"Missing held-in sessions file for {model_name} in {model_path}"
            )

        held_in_sessions = torch.load(hisi_path)
        held_in_sessions_map[model_name] = held_in_sessions

        held_out_sessions = sorted(set(all_session_ids) - set(held_in_sessions))
        held_out_sessions_map[model_name] = held_out_sessions

        print(
            f"{model_name}: {len(held_in_sessions)} held-in / "
            f"{len(held_out_sessions)} held-out sessions"
        )

    return held_in_sessions_map, held_out_sessions_map


def find_shared_held_out_sessions(held_out_sessions_map: Dict) -> List[str]:
    """Find sessions that are held-out across all models."""
    meta = dataset.load_meta(DATA_DIR)
    all_session_ids = [m.session_id for m in meta]

    shared_held_out = set(all_session_ids)
    for sessions in held_out_sessions_map.values():
        shared_held_out &= set(sessions)

    shared_held_out = sorted(shared_held_out)

    if not shared_held_out:
        raise ValueError("No shared held-out sessions found across all models")

    print(
        f"Shared held-out sessions ({len(shared_held_out)} total): "
        f"{shared_held_out[:5]}{'...' if len(shared_held_out) > 5 else ''}"
    )

    return shared_held_out


def select_adapt_sessions(
    shared_held_out_sessions: List[str],
    max_sessions: int,
    specific_session: str = None
) -> List[str]:
    """
    Select adaptation sessions from shared held-out sessions.

    Only includes sessions with cached rest embeddings.
    
    Args:
        shared_held_out_sessions: List of available held-out sessions
        max_sessions: Maximum number of sessions to select
        specific_session: If provided, use this specific session ID
    """
    if specific_session:
        # Verify the specific session exists and has cached embeddings
        if specific_session not in shared_held_out_sessions:
            raise ValueError(
                f"Specified session '{specific_session}' is not in shared held-out sessions.\n"
                f"Available sessions: {shared_held_out_sessions}"
            )
        
        path = os.path.join(DATA_DIR, specific_session, EMBEDDING_REST_SUBDIR, "er.torch")
        if not os.path.exists(path):
            raise ValueError(
                f"Specified session '{specific_session}' does not have cached rest embeddings at {path}"
            )
        
        adapt_session_ids = [specific_session]
        print(f"Using specified adaptation session: {specific_session}")
        return adapt_session_ids

    # Original logic for auto-selection
    adapt_session_ids = []

    for sid in shared_held_out_sessions:
        if len(adapt_session_ids) >= max_sessions:
            break

        path = os.path.join(DATA_DIR, sid, EMBEDDING_REST_SUBDIR, "er.torch")
        if os.path.exists(path):
            adapt_session_ids.append(sid)

    if not adapt_session_ids:
        raise ValueError(
            "No shared held-out sessions with cached rest embeddings found"
        )

    print(f"Selected {len(adapt_session_ids)} adaptation session(s): {adapt_session_ids}")
    return adapt_session_ids


def prepare_data(
    adapt_session_ids: List[str],
    window_size: int,
    batch_size_per_session: int,
    device: str
):
    """
    Load and prepare training/test data and rest embeddings.

    Returns:
        Tuple of (data_train, data_test, embeddings_rest)
    """
    batch_size = batch_size_per_session * len(adapt_session_ids)

    print(f"Loading data with batch size: {batch_size}")
    d, _ = multisession.load_stim_batched(
        batch_size=batch_size,
        window_size=window_size,
        session_subdir="torchraw",
        data_dir=DATA_DIR,
        held_in_session_ids=adapt_session_ids,
        num_held_out_sessions=0,
    )

    data_train, data_test = d.train_test_split(5000, test_cut=2500)

    # Load rest embeddings for adaptation sessions
    embeddings_rest = multisession.load_rest_embeddings(adapt_session_ids, device=device)

    print("Data prepared: train/test split complete")
    return data_train, data_test, embeddings_rest


def prepare_embeddings_for_model(
    model_key: str,
    held_in_sessions_map: Dict,
    adapt_session_ids: List[str],
    device: str
) -> Dict:
    """Load rest embeddings for a model's sessions plus adaptation sessions."""
    session_ids = held_in_sessions_map[model_key]
    embeds = multisession.load_rest_embeddings(session_ids, device=device)
    embeds.update(multisession.load_rest_embeddings(adapt_session_ids, device=device))
    return embeds


def clone_cfg_for_eval(base_cfg, vanilla = False):
    """Deep copy Hydra config to prevent mutations from leaking across runs."""
    cfg = OmegaConf.create(deepcopy(OmegaConf.to_container(base_cfg, resolve=True)))
    def cfg_identity(cfg, dim):
        cfg.ae.training.coadapt = False
        cfg.ae.warm_start_is_identity = True
        cfg.latent_dim = dim
        
    def cfg_base(cfg, dim):
        cfg_identity(cfg, dim)
        # cfg.training.grad_clip = 2.0
        # cfg.tbfm.training.lambda_ortho = 0.05
        # cfg.tbfm.module.use_film_bases = False
        cfg.tbfm.module.num_bases = 12
        cfg.tbfm.module.latent_dim = 2
        cfg.training.epochs = 12001
    if vanilla:
        cfg_base(cfg, cfg.latent_dim)
    return cfg

def get_tta_strategies() -> Dict:
    """Return available TTA strategies."""
    return {
        # "coadapt": {
        #     "label": "Co-Adaptation",
        #     "coadapt_embeddings": True
        # },
        "maml": {
            "label": "MAML (Meta-Learning)",
            "coadapt_embeddings": False
        },
    }


def train_vanilla_tbfm(
    cfg,
    data_train,
    data_test,
    support_size: int,
    epochs: int,
    device: str,
    quiet: bool = False
) -> float:
    """
    Train a vanilla (single-session) TBFM model on the support set.

    Uses direct TBFM class instantiation like in the demo, not the multisession infrastructure.

    Args:
        cfg: Config object
        data_train: Training data for adaptation
        data_test: Test data for evaluation
        support_size: Number of samples to use for training
        epochs: Number of training epochs
        device: Device to train on
        quiet: If True, suppress progress messages

    Returns:
        final_test_r2: R² score on test set
    """
    from torcheval.metrics.functional import r2_score
    from tbfm import tbfm as tbfm_module

    if not quiet:
        print("Training vanilla TBFM on support set...")

    device_obj = torch.device(device) if isinstance(device, str) else device

    # Materialize support set
    _, data_support = utils.iter_loader(iter(data_train), data_train, device=str(device_obj))

    # Filter support data to requested size
    data_support, _ = multisession.split_support_query_sessions(data_support, support_size)

    # Since sessions may have different dimensions, train a separate model for each
    # and average the results
    session_r2s = []
    
    for session_id, (runway_train, stiminds_train, y_train) in data_support.items():
        if not quiet:
            print(f"  Training vanilla TBFM for session: {session_id}")
        
        # Get hyperparameters from config
        cfg_eval = clone_cfg_for_eval(cfg, vanilla=True)
        in_dim = runway_train.shape[-1]
        runway_len = runway_train.shape[1]
        trial_len = y_train.shape[1]
        
        # The new Bases class expects unpacked stiminds (batch, stimdim)
        # stiminds_train is already in the correct format: (batch, 2)
        # However, Bases.__init__ does `in_dim = stimdim - 1` (line 79), expecting
        # stimdim to include a clock dimension. So we need to tell TBFM that stimdim=3
        # even though we only pass 2 features, to account for this subtraction.
        stim_dim = stiminds_train.shape[-1] + 1  # +1 to account for clock dimension subtraction
        
        num_bases = cfg_eval.tbfm.module.num_bases
        latent_dim = cfg_eval.latent_dim
        basis_depth = cfg_eval.tbfm.module.basis_depth
        lambda_fro = cfg_eval.tbfm.training.lambda_fro
        test_interval = cfg_eval.training.test_interval

        # Create vanilla TBFM model directly (single-session, no meta-learning)
        _tbfm = tbfm_module.TBFM(
            in_dim=in_dim,
            stimdim=stim_dim,
            runway=runway_len,
            num_bases=num_bases,
            trial_len=trial_len,
            batchy=y_train,  # Use support set for normalization
            latent_dim=latent_dim,
            basis_depth=basis_depth,
            zscore=True,
            use_meta_learning=False,  # Vanilla TBFM doesn't use meta-learning
            device=device_obj,
        )

        # Normalize y values using model's normalizer
        y_train_norm = _tbfm.normalize(y_train)

        # Get optimizer
        optim = _tbfm.get_optim(lr=cfg_eval.tbfm.training.optim.lr_head)

        # Training loop
        _tbfm.train()

        for epoch in range(epochs):
            # Training step
            optim.zero_grad()

            # Forward pass on support set
            y_pred = _tbfm(runway_train, stiminds_train)

            # Compute loss
            loss = torch.nn.functional.mse_loss(y_pred, y_train_norm)

            # Add regularization
            if lambda_fro > 0:
                loss_reg = _tbfm.get_weighting_reg()
                loss = loss + lambda_fro * loss_reg

            loss.backward()
            optim.step()

        # Final evaluation on test set for this session
        _tbfm.eval()
        with torch.no_grad():
            test_r2_acc = 0.0
            test_batch_count = 0

            for test_batch_dict in data_test:
                # Only evaluate on the matching session
                if session_id not in test_batch_dict:
                    continue
                    
                runway_test, stiminds_test, y_test = test_batch_dict[session_id]
                runway_test = runway_test.to(device_obj)
                stiminds_test = stiminds_test.to(device_obj)
                y_test = y_test.to(device_obj)

                # Normalize y_test using the model's normalizer
                y_test_norm = _tbfm.normalize(y_test)

                y_pred_test = _tbfm(runway_test, stiminds_test)
                test_r2 = r2_score(y_pred_test.flatten(), y_test_norm.flatten())

                test_r2_acc += test_r2.item()
                test_batch_count += 1

            if test_batch_count > 0:
                session_final_r2 = test_r2_acc / test_batch_count
                session_r2s.append(session_final_r2)
                
                if not quiet:
                    print(f"    Session {session_id} final test R²={session_final_r2:.4f}")
        
        # Clean up this session's model
        del _tbfm
        del optim
        torch.cuda.empty_cache()
    
    # Average R² across all sessions
    final_test_r2 = sum(session_r2s) / len(session_r2s) if session_r2s else 0.0

    if not quiet:
        print(f"Vanilla TBFM training complete. Average test R² across {len(session_r2s)} sessions: {final_test_r2:.4f}")

    return final_test_r2


def train_fresh_tbfm_no_multisession(
    cfg,
    data_train,
    data_test,
    support_size: int,
    epochs: int,
    device: str,
    quiet: bool = False
) -> float:
    """
    Train fresh TBFM models from scratch per session (no multisession features).

    Trains a separate model for each session using the multisession infrastructure
    but with all multisession features disabled (no shared parameters, no meta-learning).
    Returns the average R² across all sessions.

    Args:
        cfg: Config object
        data_train: Training data for adaptation
        data_test: Test data for evaluation
        support_size: Number of samples to use for training
        epochs: Number of training epochs
        device: Device to train on
        quiet: If True, suppress progress messages

    Returns:
        final_test_r2: Average R² score across all sessions
    """
    from torcheval.metrics.functional import r2_score

    if not quiet:
        print("Training fresh TBFM (per-session, no multisession) on support set...")

    device_obj = torch.device(device) if isinstance(device, str) else device

    # Materialize support set
    _, data_support = utils.iter_loader(iter(data_train), data_train, device=str(device_obj))

    # Filter support data to requested size
    data_support, _ = multisession.split_support_query_sessions(data_support, support_size)

    # Train a separate model for each session (like vanilla TBFM)
    # This handles heterogeneous sessions naturally
    session_r2s = []
    
    for session_id, (runway_train, stiminds_train, y_train) in data_support.items():
        if not quiet:
            print(f"  Training fresh TBFM for session: {session_id}")
        
        # Use the same approach as vanilla TBFM but with multisession infrastructure
        from tbfm import tbfm as tbfm_module
        
        # Clone config and disable multisession features for this session
        cfg_eval = clone_cfg_for_eval(cfg, vanilla=True)
        
        
        # Get dimensions for this session
        y_dim = y_train.shape[-1]
        runway_len = runway_train.shape[1]
        trial_len = y_train.shape[1]
        stim_dim = stiminds_train.shape[-1] + 1  # +1 to account for clock dimension
        
        num_bases = cfg_eval.tbfm.module.num_bases
        latent_dim = y_dim  # Use full dimension for identity mapping
        basis_depth = cfg_eval.tbfm.module.basis_depth
        lambda_fro = cfg_eval.tbfm.training.lambda_fro
        
        # Create TBFM with identity AE (effectively just TBFM on raw data)
        # We'll use the normalizer but skip the actual AE
        _tbfm = tbfm_module.TBFM(
            in_dim=y_dim,
            stimdim=stim_dim,
            runway=runway_len,
            num_bases=num_bases,
            trial_len=trial_len,
            batchy=y_train,
            latent_dim=latent_dim,
            basis_depth=basis_depth,
            zscore=True,
            use_meta_learning=False,
            device=device_obj,
        )
        
        # Normalize training data
        y_train_norm = _tbfm.normalize(y_train)
        
        # Get optimizer
        optim = _tbfm.get_optim(lr=cfg_eval.tbfm.training.optim.lr_head)
        
        # Training loop
        _tbfm.train()
        for epoch in range(epochs):
            optim.zero_grad()
            y_pred = _tbfm(runway_train, stiminds_train)
            loss = torch.nn.functional.mse_loss(y_pred, y_train_norm)
            
            if lambda_fro > 0:
                loss_reg = _tbfm.get_weighting_reg()
                loss = loss + lambda_fro * loss_reg
            
            loss.backward()
            optim.step()
        
        # Evaluate on test set for this session
        _tbfm.eval()
        with torch.no_grad():
            test_r2_acc = 0.0
            test_batch_count = 0
            
            for test_batch_dict in data_test:
                if session_id not in test_batch_dict:
                    continue
                
                runway_test, stiminds_test, y_test = test_batch_dict[session_id]
                runway_test = runway_test.to(device_obj)
                stiminds_test = stiminds_test.to(device_obj)
                y_test = y_test.to(device_obj)
                
                y_test_norm = _tbfm.normalize(y_test)
                y_pred_test = _tbfm(runway_test, stiminds_test)
                
                from torcheval.metrics.functional import r2_score
                test_r2 = r2_score(y_pred_test.flatten(), y_test_norm.flatten())
                test_r2_acc += test_r2.item()
                test_batch_count += 1
            
            if test_batch_count > 0:
                session_final_r2 = test_r2_acc / test_batch_count
                session_r2s.append(session_final_r2)
                
                if not quiet:
                    print(f"    Session {session_id} final test R²={session_final_r2:.4f}")
        
        # Clean up
        del _tbfm
        del optim
        torch.cuda.empty_cache()
    
    # Average R² across all sessions
    final_test_r2 = sum(session_r2s) / len(session_r2s) if session_r2s else 0.0

    if not quiet:
        print(f"Fresh TBFM training complete. Average test R² across {len(session_r2s)} sessions: {final_test_r2:.4f}")

    return final_test_r2


def run_tta_sweep_multi_gpu(
    model_paths: Dict[str, Path],
    held_in_sessions_map: Dict,
    support_sizes: List[int],
    adapt_session_ids: List[str],
    cfg,
    data_train,
    data_test,
    tta_epochs: int,
    device: str,
    gpu_ids: List[int],
    output_dir: Path,
    include_vanilla_tbfm: bool,
    vanilla_tbfm_epochs: int,
    include_fresh_tbfm: bool,
    fresh_tbfm_epochs: int,
    jobs: List,
    tta_strategies: Dict,
    embeddings_cache: Dict,
    timestamp: str,
    log_path: Path,
) -> Dict:
    """
    Multi-GPU version of run_tta_sweep using multiprocessing.
    
    Distributes TTA jobs across multiple GPUs in parallel.
    """
    model_names = list(model_paths.keys())
    
    # Storage for results
    tta_comparison = {
        model_key: {strategy_key: [] for strategy_key in tta_strategies}
        for model_key in model_names
    }
    vanilla_tbfm_results = {}
    fresh_tbfm_results = {}
    tta_runs = []
    
    # Separate TTA jobs from baseline jobs
    tta_jobs = [j for j in jobs if len(j) == 3]
    baseline_jobs = [j for j in jobs if len(j) == 2]
    
    # Process baselines on single GPU (typically fast and not worth parallelizing)
    if baseline_jobs:
        print(f"\\nProcessing {len(baseline_jobs)} baseline jobs on single GPU...")
        device = f"cuda:{gpu_ids[0]}"
        
        for job in tqdm.tqdm(baseline_jobs, desc="Baseline jobs"):
            model_key, support_size = job
            
            if model_key == "vanilla_tbfm":
                final_r2 = train_vanilla_tbfm(
                    cfg,
                    data_train,
                    data_test,
                    support_size,
                    vanilla_tbfm_epochs,
                    device,
                    quiet=True,
                )
                vanilla_tbfm_results[support_size] = final_r2
                tta_runs.append({
                    "model": "vanilla_tbfm",
                    "support_size": support_size,
                    "strategy": "vanilla_tbfm",
                    "r2": final_r2,
                })
            elif model_key == "fresh_tbfm":
                final_r2 = train_fresh_tbfm_no_multisession(
                    cfg,
                    data_train,
                    data_test,
                    support_size,
                    fresh_tbfm_epochs,
                    device,
                    quiet=True,
                )
                fresh_tbfm_results[support_size] = final_r2
                tta_runs.append({
                    "model": "fresh_tbfm",
                    "support_size": support_size,
                    "strategy": "fresh_tbfm",
                    "r2": final_r2,
                })
    
    # Multi-GPU processing for TTA jobs
    if tta_jobs:
        print(f"\nProcessing {len(tta_jobs)} TTA jobs across {len(gpu_ids)} GPUs...")
        
        # Set multiprocessing start method to 'spawn' for CUDA compatibility
        mp_context = mp.get_context('spawn')
        
        # Get configuration parameters for workers
        window_size = cfg.data.trial_len
        batch_size_per_session = 7500  # You may want to pass this as a parameter
        
        # Convert config to dict for serialization
        cfg_dict = OmegaConf.to_container(cfg, resolve=True)
        
        # Convert model paths to strings
        model_paths_dict = {k: str(v) for k, v in model_paths.items()}
        
        # Create job and result queues using spawn context
        job_queue = mp_context.Queue()
        result_queue = mp_context.Queue()
        
        # Populate job queue
        for job in tta_jobs:
            job_queue.put(job)
        
        # Add poison pills (one per worker)
        for _ in gpu_ids:
            job_queue.put(None)
        
        # Start worker processes using spawn context
        workers = []
        for gpu_id in gpu_ids:
            p = mp_context.Process(
                target=gpu_worker,
                args=(
                    gpu_id,
                    job_queue,
                    result_queue,
                    cfg_dict,
                    model_paths_dict,
                    adapt_session_ids,
                    window_size,
                    batch_size_per_session,
                    tta_epochs,
                    tta_strategies,
                ),
            )
            p.start()
            workers.append(p)
        
        # Collect results with progress bar
        completed = 0
        progress = tqdm.tqdm(total=len(tta_jobs), desc="TTA jobs")
        
        with open(log_path, "w", buffering=1, encoding="utf-8") as log_stream:
            def log_line(message=""):
                print(message, flush=True)
                log_stream.write(message + "\\n")
                log_stream.flush()
            
            log_line(f"TTA sweep started at {timestamp}")
            log_line(f"Multi-GPU mode: Using GPUs {gpu_ids}")
            log_line(f"Adapt session(s): {adapt_session_ids}")
            log_line(f"Support sizes: {support_sizes}")
            log_line(f"TTA epochs: {tta_epochs}")
            log_line(f"Total TTA jobs: {len(tta_jobs)}")
            log_line("")
            
            while completed < len(tta_jobs):
                try:
                    result = result_queue.get(timeout=1)
                    
                    if result["success"]:
                        model_key = result["model"]
                        support_size = result["support_size"]
                        strategy_key = result["strategy"]
                        final_r2 = result["r2"]
                        gpu_id = result["gpu_id"]
                        
                        tta_comparison[model_key][strategy_key].append((support_size, final_r2))
                        tta_runs.append({
                            "model": model_key,
                            "support_size": support_size,
                            "strategy": strategy_key,
                            "r2": final_r2,
                        })
                        
                        strategy_label = tta_strategies[strategy_key]["label"]
                        log_line(
                            f"[GPU {gpu_id}] Complete | Strategy={strategy_label:<24} | "
                            f"Support={support_size:>5} | Model={model_key:<20} | R²={final_r2:.4f}"
                        )
                    else:
                        log_line(f"[GPU {result['gpu_id']}] FAILED: {result['model']}, {result['support_size']}, {result['strategy']}: {result['error']}")
                    
                    completed += 1
                    progress.update(1)
                    
                except Empty:
                    continue
            
            progress.close()
            
            # Wait for all workers to finish
            for p in workers:
                p.join()
            
            log_line("\\n" + "=" * 80)
            log_line("TTA Sweep Complete - Summary")
            log_line("=" * 80)
            
            # Print results
            for entry in sorted(tta_runs, key=lambda x: (x.get("strategy", ""), x["support_size"], x["model"])):
                if entry["strategy"] not in ["vanilla_tbfm", "fresh_tbfm"]:
                    strategy_label = tta_strategies[entry["strategy"]]["label"]
                    log_line(
                        f"Strategy={strategy_label:<24} | Support={entry['support_size']:>5} | "
                        f"Model={entry['model']:<20} | R²={entry['r2']:.4f}"
                    )
            
            if vanilla_tbfm_results:
                log_line("\\nVanilla TBFM Baseline:")
                for entry in sorted([e for e in tta_runs if e.get("strategy") == "vanilla_tbfm"], key=lambda x: x["support_size"]):
                    log_line(f"  Support={entry['support_size']:>5} | R²={entry['r2']:.4f}")
            
            if fresh_tbfm_results:
                log_line("\\nFresh TBFM (no multisession) Baseline:")
                for entry in sorted([e for e in tta_runs if e.get("strategy") == "fresh_tbfm"], key=lambda x: x["support_size"]):
                    log_line(f"  Support={entry['support_size']:>5} | R²={entry['r2']:.4f}")
    
    return {
        "metadata": {
            "timestamp": timestamp,
            "adapt_session_ids": adapt_session_ids,
            "support_sizes": support_sizes,
            "models": model_names,
            "tta_epochs": tta_epochs,
            "include_vanilla_tbfm": include_vanilla_tbfm,
            "include_fresh_tbfm": include_fresh_tbfm,
            "multi_gpu": True,
            "gpu_ids": gpu_ids,
        },
        "strategies": tta_strategies,
        "grid": tta_comparison,
        "vanilla_tbfm_results": vanilla_tbfm_results,
        "fresh_tbfm_results": fresh_tbfm_results,
        "runs": tta_runs,
    }


def run_tta_sweep(
    model_paths: Dict[str, Path],
    held_in_sessions_map: Dict,
    support_sizes: List[int],
    adapt_session_ids: List[str],
    cfg,
    data_train,
    data_test,
    tta_epochs: int,
    device: str,
    output_dir: Path,
    include_vanilla_tbfm: bool = False,
    vanilla_tbfm_epochs: int = 7001,
    include_fresh_tbfm: bool = False,
    fresh_tbfm_epochs: int = 7001,
    use_multi_gpu: bool = False,
    gpu_ids: List[int] = None,
) -> Dict:
    """
    Run comprehensive TTA sweep across models, support sizes, and strategies.

    Args:
        model_paths: Dictionary mapping model names to paths
        held_in_sessions_map: Dictionary of held-in sessions per model
        support_sizes: List of support set sizes to evaluate
        adapt_session_ids: Session IDs to use for adaptation
        cfg: Hydra configuration object
        data_train: Training data
        data_test: Test data
        tta_epochs: Number of epochs for TTA
        device: CUDA device to use (ignored if use_multi_gpu is True)
        output_dir: Output directory for results
        include_vanilla_tbfm: If True, include vanilla TBFM baseline
        vanilla_tbfm_epochs: Number of epochs for vanilla TBFM training
        include_fresh_tbfm: If True, include fresh TBFM (no multisession) baseline
        fresh_tbfm_epochs: Number of epochs for fresh TBFM training
        use_multi_gpu: If True, distribute jobs across multiple GPUs
        gpu_ids: List of GPU IDs to use (if None, uses all available)

    Returns:
        Dictionary containing all results and metadata
    """
    tta_strategies = get_tta_strategies()
    model_names = list(model_paths.keys())

    # Cache embeddings per model
    print("\nCaching embeddings for all models...")
    embeddings_cache = {
        name: prepare_embeddings_for_model(
            name, held_in_sessions_map, adapt_session_ids, device
        )
        for name in model_names
    }

    # Storage for results
    tta_comparison = {
        model_key: {strategy_key: [] for strategy_key in tta_strategies}
        for model_key in model_names
    }
    vanilla_tbfm_results = {}  # Dict to store vanilla TBFM results
    fresh_tbfm_results = {}  # Dict to store fresh TBFM results
    tta_runs = []

    # Create job grid
    jobs = [
        (model_key, support_size, strategy_key)
        for model_key in model_names
        for support_size in support_sizes
        for strategy_key in tta_strategies.keys()
    ]

    # Add vanilla TBFM jobs if requested
    if include_vanilla_tbfm:
        for support_size in support_sizes:
            jobs.append(("vanilla_tbfm", support_size))

    # Add fresh TBFM jobs if requested
    if include_fresh_tbfm:
        for support_size in support_sizes:
            jobs.append(("fresh_tbfm", support_size))

    # Setup logging
    timestamp = datetime.now().strftime("%Y%m%d_%H%M%S")
    log_path = output_dir / f"tta_sweep_{timestamp}.log"

    print(f"\n{'=' * 80}")
    print("Running TTA Sweep")
    print(f"{'=' * 80}")
    print(f"Models: {model_names}")
    print(f"Support sizes: {support_sizes}")
    print(f"Strategies: {list(tta_strategies.keys())}")
    baselines = []
    if include_vanilla_tbfm:
        baselines.append("Vanilla TBFM")
    if include_fresh_tbfm:
        baselines.append("Fresh TBFM (no multisession)")
    if baselines:
        print(f"Baselines: {', '.join(baselines)}")
    print(f"Total jobs: {len(jobs)}")
    
    if use_multi_gpu:
        if gpu_ids is None:
            gpu_ids = list(range(torch.cuda.device_count()))
        print(f"Multi-GPU mode: Using GPUs {gpu_ids}")
    else:
        print(f"Single-GPU mode: Using device {device}")
    
    print(f"Logging to: {log_path}")
    print(f"{'=' * 80}\n")
    
    # Multi-GPU execution path
    if use_multi_gpu:
        return run_tta_sweep_multi_gpu(
            model_paths,
            held_in_sessions_map,
            support_sizes,
            adapt_session_ids,
            cfg,
            data_train,
            data_test,
            tta_epochs,
            device,
            gpu_ids,
            output_dir,
            include_vanilla_tbfm,
            vanilla_tbfm_epochs,
            include_fresh_tbfm,
            fresh_tbfm_epochs,
            jobs,
            tta_strategies,
            embeddings_cache,
            timestamp,
            log_path,
        )

    with open(log_path, "w", buffering=1, encoding="utf-8") as log_stream:
        def log_line(message=""):
            print(message, flush=True)
            log_stream.write(message + "\n")
            log_stream.flush()

        log_line(f"TTA sweep started at {timestamp}")
        log_line(f"Adapt session(s): {adapt_session_ids}")
        log_line(f"Support sizes: {support_sizes}")
        log_line(f"TTA epochs: {tta_epochs}")
        log_line("")

        progress = tqdm.tqdm(jobs, desc="TTA grid", leave=False)
        for job in progress:
            # Handle TTA jobs (3-tuple) and baseline jobs (2-tuple)
            if len(job) == 3:
                model_key, support_size, strategy_key = job
                is_baseline = False
            else:
                model_key, support_size = job
                strategy_key = None
                is_baseline = True

            if is_baseline:
                # Determine which baseline this is
                if model_key == "vanilla_tbfm":
                    baseline_name = "Vanilla TBFM"
                    status_msg = (
                        f"Running | Strategy={baseline_name:<24} | "
                        f"Support={support_size:>5} | Model={'N/A':<20}"
                    )
                    log_line(status_msg)
                    progress.set_postfix({
                        "model": "vanilla_tbfm",
                        "support": support_size,
                        "strategy": "baseline",
                    })

                    # Train vanilla TBFM
                    final_r2 = train_vanilla_tbfm(
                        cfg,
                        data_train,
                        data_test,
                        support_size,
                        vanilla_tbfm_epochs,
                        device,
                        quiet=True,
                    )

                    vanilla_tbfm_results[support_size] = final_r2
                    tta_runs.append({
                        "model": "vanilla_tbfm",
                        "support_size": support_size,
                        "strategy": "vanilla_tbfm",
                        "r2": final_r2,
                    })

                    log_line(
                        f"Complete  | Strategy={baseline_name:<24} | "
                        f"Support={support_size:>5} | Model={'N/A':<20} | R²={final_r2:.4f}"
                    )

                elif model_key == "fresh_tbfm":
                    baseline_name = "Fresh TBFM (no MS)"
                    status_msg = (
                        f"Running | Strategy={baseline_name:<24} | "
                        f"Support={support_size:>5} | Model={'N/A':<20}"
                    )
                    log_line(status_msg)
                    progress.set_postfix({
                        "model": "fresh_tbfm",
                        "support": support_size,
                        "strategy": "baseline",
                    })

                    # Train fresh TBFM (no multisession)
                    final_r2 = train_fresh_tbfm_no_multisession(
                        cfg,
                        data_train,
                        data_test,
                        support_size,
                        fresh_tbfm_epochs,
                        device,
                        quiet=True,
                    )

                    fresh_tbfm_results[support_size] = final_r2
                    tta_runs.append({
                        "model": "fresh_tbfm",
                        "support_size": support_size,
                        "strategy": "fresh_tbfm",
                        "r2": final_r2,
                    })

                    log_line(
                        f"Complete  | Strategy={baseline_name:<24} | "
                        f"Support={support_size:>5} | Model={'N/A':<20} | R²={final_r2:.4f}"
                    )

            else:
                strategy_cfg = tta_strategies[strategy_key]

                status_msg = (
                    f"Running | Strategy={strategy_cfg['label']:<24} | "
                    f"Support={support_size:>5} | Model={model_key:<20}"
                )
                log_line(status_msg)
                progress.set_postfix({
                    "model": model_key,
                    "support": support_size,
                    "strategy": strategy_key,
                })

                # Clone config and apply model-specific hyperparameters
                cfg_eval = clone_cfg_for_eval(cfg)
                
                # Parse and apply model-specific hyperparameters from path
                model_path = model_paths[model_key]
                params = load_model_hyperparameters(model_path)
                if params:
                    if 'latent_dim' in params and params['latent_dim'] is not None:
                        cfg_eval.latent_dim = params['latent_dim']
                    if 'num_bases' in params and params['num_bases'] is not None:
                        cfg_eval.tbfm.module.num_bases = params['num_bases']
                    if 'basis_residual_rank' in params and params['basis_residual_rank'] is not None:
                        cfg_eval.meta.basis_residual_rank = params['basis_residual_rank']
                    if 'residual_mlp_hidden' in params and params['residual_mlp_hidden'] is not None:
                        cfg_eval.meta.residual_mlp_hidden = params['residual_mlp_hidden']
                    if 'embed_dim_stim' in params and params['embed_dim_stim'] is not None:
                        cfg_eval.tbfm.module.embed_dim_stim = params['embed_dim_stim']

                # Find model file
                model_file = model_paths[model_key] / "model_nf_1.torch"
                if not model_file.exists():
                    model_file = model_paths[model_key] / "model.torch"

                if not model_file.exists():
                    raise FileNotFoundError(f"Model file not found for {model_key}")

                # Build model
                ms_eval = multisession.build_from_cfg(
                    cfg_eval,
                    data_train,
                    base_model_path=str(model_file),
                    device=device,
                )

                # Run TTA
                _, strategy_results = multisession.test_time_adaptation(
                    cfg_eval,
                    ms_eval,
                    embeddings_cache[model_key],
                    data_train,
                    epochs=tta_epochs,
                    data_test=data_test,
                    ae_warm_start=True,
                    adapt_ae=True,
                    support_size=support_size,
                    coadapt_embeddings=strategy_cfg["coadapt_embeddings"],
                    quiet=True,
                )

                # Store results
                final_r2 = strategy_results["final_test_r2"]
                tta_comparison[model_key][strategy_key].append((support_size, final_r2))
                tta_runs.append({
                    "model": model_key,
                    "support_size": support_size,
                    "strategy": strategy_key,
                    "r2": final_r2,
                })

                log_line(
                    f"Complete  | Strategy={strategy_cfg['label']:<24} | "
                    f"Support={support_size:>5} | Model={model_key:<20} | R²={final_r2:.4f}"
                )

                # Release GPU memory immediately after each strategy
                del ms_eval
                del strategy_results
                torch.cuda.empty_cache()
                torch.cuda.synchronize()  # Ensure GPU operations complete

        log_line("\n" + "=" * 80)
        log_line("TTA Sweep Complete - Summary")
        log_line("=" * 80)
        
        # Print TTA results
        for entry in sorted(tta_runs, key=lambda x: (x["strategy"], x["support_size"], x["model"])):
            if entry["strategy"] not in ["vanilla_tbfm", "fresh_tbfm"]:
                strategy_label = tta_strategies[entry["strategy"]]["label"]
                log_line(
                    f"Strategy={strategy_label:<24} | Support={entry['support_size']:>5} | "
                    f"Model={entry['model']:<20} | R²={entry['r2']:.4f}"
                )
        
        # Print vanilla TBFM results if included
        if include_vanilla_tbfm:
            log_line("\nVanilla TBFM Baseline:")
            for entry in sorted([e for e in tta_runs if e["strategy"] == "vanilla_tbfm"], key=lambda x: x["support_size"]):
                log_line(
                    f"Support={entry['support_size']:>5} | R²={entry['r2']:.4f}"
                )

        # Print fresh TBFM results if included
        if include_fresh_tbfm:
            log_line("\nFresh TBFM (no multisession) Baseline:")
            for entry in sorted([e for e in tta_runs if e["strategy"] == "fresh_tbfm"], key=lambda x: x["support_size"]):
                log_line(
                    f"Support={entry['support_size']:>5} | R²={entry['r2']:.4f}"
                )

    return {
        "metadata": {
            "timestamp": timestamp,
            "adapt_session_ids": adapt_session_ids,
            "support_sizes": support_sizes,
            "models": model_names,
            "tta_epochs": tta_epochs,
            "include_vanilla_tbfm": include_vanilla_tbfm,
            "include_fresh_tbfm": include_fresh_tbfm,
        },
        "strategies": tta_strategies,
        "grid": tta_comparison,
        "vanilla_tbfm_results": vanilla_tbfm_results,
        "fresh_tbfm_results": fresh_tbfm_results,
        "runs": tta_runs,
    }


def save_results(results: Dict, output_dir: Path):
    """Save results to JSON file."""
    timestamp = results["metadata"]["timestamp"]
    json_path = output_dir / f"tta_support_{timestamp}.json"

    with open(json_path, "w", encoding="utf-8") as f:
        json.dump(results, f, indent=2)

    print(f"Results saved to: {json_path}")
    return json_path


def plot_results(results: Dict, output_dir: Path, show: bool = False):
    """
    Create and save comparison plots.

    Args:
        results: Results dictionary from run_tta_sweep
        output_dir: Directory to save plot
        show: Whether to display plot interactively
    """
    timestamp = results["metadata"]["timestamp"]
    plot_path = output_dir / f"tta_support_{timestamp}.png"

    tta_strategies = results["strategies"]
    tta_comparison = results["grid"]
    vanilla_tbfm_results = results.get("vanilla_tbfm_results", {})
    fresh_tbfm_results = results.get("fresh_tbfm_results", {})
    support_sizes = results["metadata"]["support_sizes"]
    model_names = results["metadata"]["models"]
    include_vanilla_tbfm = results["metadata"].get("include_vanilla_tbfm", False)
    include_fresh_tbfm = results["metadata"].get("include_fresh_tbfm", False)

    fig, axes = plt.subplots(1, len(tta_strategies), figsize=(16, 6), sharey=True)
    if len(tta_strategies) == 1:
        axes = [axes]

    for ax, (strategy_key, strategy_cfg) in zip(axes, tta_strategies.items()):
        for model_key in model_names:
            data_points = sorted(tta_comparison[model_key][strategy_key], key=lambda x: x[0])
            support_vals = [dp[0] for dp in data_points]
            r2_vals = [dp[1] for dp in data_points]

            ax.plot(
                support_vals,
                r2_vals,
                marker="o",
                linewidth=2,
                label=model_key,
            )

        # Add vanilla TBFM baseline if available
        if include_vanilla_tbfm and vanilla_tbfm_results:
            support_vals = sorted(vanilla_tbfm_results.keys())
            r2_vals = [vanilla_tbfm_results[s] for s in support_vals]

            ax.plot(
                support_vals,
                r2_vals,
                marker="s",
                linewidth=2.5,
                linestyle="--",
                label="Vanilla TBFM",
                color="black",
            )

        # Add fresh TBFM baseline if available
        if include_fresh_tbfm and fresh_tbfm_results:
            support_vals = sorted(fresh_tbfm_results.keys())
            r2_vals = [fresh_tbfm_results[s] for s in support_vals]

            ax.plot(
                support_vals,
                r2_vals,
                marker="^",
                linewidth=2.5,
                linestyle=":",
                label="Fresh TBFM (no MS)",
                color="red",
            )

        ax.set_title(strategy_cfg["label"])
        ax.set_xlabel("Support Set Size")
        ax.set_xscale("log")
        ax.set_xticks(support_sizes)
        ax.set_xticklabels([str(s) for s in support_sizes], rotation=45)
        ax.grid(True, alpha=0.3)

    axes[0].set_ylabel("Test R²")
    axes[-1].legend(title="Model", bbox_to_anchor=(1.05, 0.5), loc="center left")
    plt.suptitle("TTA Performance vs Support Size")
    plt.tight_layout()

    fig.savefig(plot_path, dpi=200, bbox_inches="tight")
    print(f"Plot saved to: {plot_path}")

    if show:
        plt.show()
    else:
        plt.close(fig)

    return plot_path


def main():
    """Main entry point for TTA evaluation script."""
    args = parse_args()

    # Setup
    if not args.use_multi_gpu:
        setup_environment(args.cuda_device)
    device = "cuda"

    # Create output directory
    args.output_dir.mkdir(parents=True, exist_ok=True)

    # Load configuration
    cfg = load_configuration(args.config_dir)
    
    # Override inner_steps from command line
    cfg.meta.training.inner_steps = args.tta_inner_steps
    
    # Configure progressive unfreezing parameters
    cfg.meta.training.progressive_unfreezing_threshold = args.progressive_unfreezing_threshold
    cfg.meta.training.unfreeze_basis_weights = args.unfreeze_basis_weights
    cfg.meta.training.unfreeze_bases = args.unfreeze_bases
    cfg.meta.training.basis_weight_lr = args.basis_weight_lr
    cfg.meta.training.bases_lr = args.bases_lr
    
    window_size = cfg.data.trial_len

    # Get model paths
    if args.model_paths:
        # Parse custom model paths from command line
        model_paths = {}
        for model_spec in args.model_paths:
            if ':' not in model_spec:
                print(f"Error: Model path specification must be in format 'name:path', got: {model_spec}")
                sys.exit(1)
            name, path = model_spec.split(':', 1)
            model_paths[name] = Path(path).resolve()
            if not model_paths[name].exists():
                print(f"Error: Model path does not exist: {model_paths[name]}")
                sys.exit(1)
        print(f"Using custom model paths: {list(model_paths.keys())}")
    else:
        all_model_paths = get_model_paths()
        if args.models:
            model_paths = {k: v for k, v in all_model_paths.items() if k in args.models}
            if not model_paths:
                print(f"Error: None of the specified models found: {args.models}")
                print(f"Available models: {list(all_model_paths.keys())}")
                sys.exit(1)
        else:
            model_paths = all_model_paths

    print(f"Evaluating models: {list(model_paths.keys())}")

    # Load session information
    held_in_sessions_map, held_out_sessions_map = load_held_in_sessions(model_paths)
    shared_held_out_sessions = find_shared_held_out_sessions(held_out_sessions_map)

    # Select adaptation sessions
    adapt_session_ids = select_adapt_sessions(
        shared_held_out_sessions,
        args.max_adapt_sessions,
        args.adapt_session
    )

    # Process sessions in groups of 5 to manage memory
    SESSION_GROUP_SIZE = 5 if max(args.support_sizes) > 2500 else 15
    session_groups = [
        adapt_session_ids[i:i + SESSION_GROUP_SIZE]
        for i in range(0, len(adapt_session_ids), SESSION_GROUP_SIZE)
    ]

    print(f"\nProcessing {len(adapt_session_ids)} sessions in {len(session_groups)} group(s) of up to {SESSION_GROUP_SIZE}")

    # Run TTA for each group and aggregate results
    all_results = []
    for group_idx, session_group in enumerate(session_groups):
        print(f"\n{'='*80}")
        print(f"Processing group {group_idx + 1}/{len(session_groups)}: {len(session_group)} sessions")
        print(f"{'='*80}\n")

        # Prepare data for this group
        data_train, data_test, embeddings_rest = prepare_data(
            session_group,
            window_size,
            args.batch_size_per_session,
            device
        )

        # Run TTA sweep for this group
        group_results = run_tta_sweep(
            model_paths,
            held_in_sessions_map,
            args.support_sizes,
            session_group,
            cfg,
            data_train,
            data_test,
            args.tta_epochs,
            device,
            args.output_dir,
            include_vanilla_tbfm=args.include_vanilla_tbfm,
            vanilla_tbfm_epochs=args.vanilla_tbfm_epochs,
            include_fresh_tbfm=args.include_fresh_tbfm,
            fresh_tbfm_epochs=args.fresh_tbfm_epochs,
            use_multi_gpu=args.use_multi_gpu,
            gpu_ids=args.gpu_ids,
        )

        all_results.append(group_results)

        # Clean up GPU memory between groups
        del data_train, data_test, embeddings_rest
        torch.cuda.empty_cache()

    # Aggregate results from all groups
    print(f"\n{'='*80}")
    print(f"Aggregating results from {len(session_groups)} group(s)")
    print(f"{'='*80}\n")

    # Combine results (use first group's metadata and baselines, merge TTA runs)
    results = all_results[0]
    for group_results in all_results[1:]:
        results["runs"].extend(group_results["runs"])
        # Merge grid results (dict of model -> strategy -> list of (support_size, r2))
        for model_key in group_results["grid"]:
            for strategy_key in group_results["grid"][model_key]:
                results["grid"][model_key][strategy_key].extend(
                    group_results["grid"][model_key][strategy_key]
                )

    # Update metadata to reflect all sessions
    results["metadata"]["adapt_session_ids"] = adapt_session_ids

    # Save and plot results
    save_results(results, args.output_dir)
    plot_results(results, args.output_dir, show=not args.no_plot_display)

    print("\n" + "=" * 80)
    print("TTA Evaluation Complete!")
    print("=" * 80)


if __name__ == "__main__":
    main()<|MERGE_RESOLUTION|>--- conflicted
+++ resolved
@@ -444,11 +444,7 @@
     with initialize_config_dir(config_dir=str(conf_dir), version_base=None):
         cfg = compose(config_name="config")
 
-<<<<<<< HEAD
-    # Apply model-specific configuration overrides
-=======
     # Apply default model-specific configuration overrides
->>>>>>> 82c449ef
     cfg.training.epochs = 7001
     cfg.latent_dim = 85
     cfg.tbfm.module.num_bases = 100
@@ -465,8 +461,6 @@
     cfg.meta.training.lambda_l2 = 1e-2
     cfg.meta.training.coadapt = False
     
-<<<<<<< HEAD
-=======
     # Parse and apply model-specific hyperparameters if model_path provided
     if model_path is not None:
         params = load_model_hyperparameters(model_path)
@@ -488,7 +482,14 @@
             if 'embed_dim_stim' in params:
                 cfg.tbfm.module.embed_dim_stim = params['embed_dim_stim']
     
->>>>>>> 82c449ef
+    # Workaround: ae.py expects cfg.should_warm_start but config has it under cfg.ae.should_warm_start
+    # Copy it to the global level if it exists
+    OmegaConf.set_struct(cfg, False)
+    if hasattr(cfg, 'ae') and hasattr(cfg.ae, 'should_warm_start'):
+        cfg.should_warm_start = cfg.ae.should_warm_start
+    else:
+        cfg.should_warm_start = False
+    
     # Workaround: ae.py expects cfg.should_warm_start but config has it under cfg.ae.should_warm_start
     # Copy it to the global level if it exists
     OmegaConf.set_struct(cfg, False)
@@ -496,6 +497,7 @@
         cfg.should_warm_start = cfg.ae.should_warm_start
     else:
         cfg.should_warm_start = True
+    OmegaConf.set_struct(cfg, True)
     OmegaConf.set_struct(cfg, True)
 
     return cfg
