--- conflicted
+++ resolved
@@ -29,12 +29,8 @@
 
 
 def main(num_bases, num_sessions, gpu, coadapt=False, basis_residual_rank_in=None, train_size=5000, shuffle=False, 
-<<<<<<< HEAD
-         latent_dim=None, batch_size_per_session=None, residual_mlp_hidden=None, out_dir=None, use_two_stage=False):
-=======
          latent_dim=None, batch_size_per_session=None, residual_mlp_hidden=None, out_dir=None, use_two_stage=False,
-         embed_dim_stim=None):
->>>>>>> 82c449ef
+         embed_dim_stim=None, use_two_stage=False):
 
     if out_dir is None:
         my_out_dir = os.path.join(OUT_DIR, f"{num_bases}_{num_sessions}")
@@ -53,11 +49,8 @@
             my_out_dir += f"_bs{batch_size_per_session * num_sessions}"
         if residual_mlp_hidden is not None:
             my_out_dir += f"_mlp{residual_mlp_hidden}"
-<<<<<<< HEAD
-=======
         if embed_dim_stim is not None:
             my_out_dir += f"_eds{embed_dim_stim}"
->>>>>>> 82c449ef
         if use_two_stage:
             my_out_dir += "_2stage"
     else:
@@ -366,8 +359,5 @@
         residual_mlp_hidden=args.residual_mlp_hidden,
         out_dir=args.out_dir,
         use_two_stage=args.two_stage,
-<<<<<<< HEAD
-=======
         embed_dim_stim=args.embed_dim_stim,
->>>>>>> 82c449ef
     )