--- conflicted
+++ resolved
@@ -416,11 +416,8 @@
     file_paths: List[Path],
     output_path: Optional[Path] = None,
     show: bool = False,
-<<<<<<< HEAD
     plot_batch_size: bool = False,
-=======
     combine_duplicates: bool = True,
->>>>>>> 82c449ef
 ):
     """
     Create comparison plots from log and/or JSON files.
@@ -436,11 +433,8 @@
         file_paths: List of log/JSON file paths to plot
         output_path: Path to save plot. If None, uses timestamp-based name
         show: Whether to display plot interactively
-<<<<<<< HEAD
+        combine_duplicates: If True, average duplicate runs with same (model, strategy, support_size)
         plot_batch_size: Whether to generate batch size comparison plot
-=======
-        combine_duplicates: If True, average duplicate runs with same (model, strategy, support_size)
->>>>>>> 82c449ef
     """
     # Parse all files
     all_results = []
@@ -764,7 +758,10 @@
         else:
             plt.close(fig_pretrain)
 
-<<<<<<< HEAD
+    # 4. Pretrain size vs R² at specific support size
+    print("\nGenerating pretrain size vs R² comparison...")
+    generate_pretrain_size_plot(all_results, base_path, show=show)
+
     # 4. Batch size comparison (if enabled)
     if plot_batch_size:
         print("\nGenerating batch size comparison...")
@@ -818,11 +815,6 @@
                 plt.close(fig_batch)
         else:
             print("No batch size data found (models must be named like 'bs500', 'bs625', etc.)")
-=======
-    # 4. Pretrain size vs R² at specific support size
-    print("\nGenerating pretrain size vs R² comparison...")
-    generate_pretrain_size_plot(all_results, base_path, show=show)
->>>>>>> 82c449ef
 
     print("\nAll comparison plots generated!")
 
@@ -1323,15 +1315,14 @@
         help="Display plot interactively",
     )
     parser.add_argument(
-<<<<<<< HEAD
+        "--no-combine-duplicates",
+        action="store_true",
+        help="Don't combine/average runs with same model, strategy, and support size",
+    )
+    parser.add_argument(
         "--batch-size",
         action="store_true",
         help="Generate batch size comparison plot (models must be named like 'bs500', 'bs625', etc.)",
-=======
-        "--no-combine-duplicates",
-        action="store_true",
-        help="Don't combine/average runs with same model, strategy, and support size",
->>>>>>> 82c449ef
     )
 
     args = parser.parse_args()
@@ -1342,17 +1333,13 @@
             print(f"Error: File not found: {file_path}")
             return
 
-<<<<<<< HEAD
-    plot_results(args.files, output_path=args.output, show=args.show, 
-                 plot_batch_size=args.batch_size)
-=======
     plot_results(
         args.files,
         output_path=args.output,
         show=args.show,
         combine_duplicates=not args.no_combine_duplicates,
-    )
->>>>>>> 82c449ef
+    , 
+                 plot_batch_size=args.batch_size)
 
 
 if __name__ == "__main__":
