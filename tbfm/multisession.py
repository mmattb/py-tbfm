import math
import random
import os
import sys

import torch
from torch import nn
from torch.optim.lr_scheduler import LambdaLR
from torcheval.metrics.functional import r2_score
from typing import Dict, Tuple, List

from . import ae
from . import dataset
from . import meta
from . import flow_ae  # Normalizing flow autoencoder support
from . import normalizers
from . import tbfm
from . import utils

from ._multisession_module import TBFMMultisession


def build_from_cfg(
    cfg,
    session_data,
    shared_ae=False,
    latent_dim=None,
    base_model_path=None,
    quiet=False,
    device=None,
):
    """
    Build complete multisession TBFM model from config.

    Autoencoder type is determined by cfg.ae.module._target_:
    - tbfm.ae.LinearChannelAE: Linear tied-weight autoencoder (default)
    - tbfm.flow_ae.FlowChannelAE: Normalizing flow autoencoder (invertible)

    To use flow autoencoder, set: ae=flow in config or overrides.
    """
    latent_dim = cfg.latent_dim

    with torch.no_grad():
        # Normalizers ------
        if not quiet:
            print("Building and fitting normalizers...")
        norms = normalizers.from_cfg(cfg, session_data, device=device)

        # Autoencoders ------
        # Note: ae.from_cfg_and_data uses Hydra instantiate, which respects
        # cfg.ae.module._target_ to determine which autoencoder class to create.
        # This allows seamless switching between LinearChannelAE and FlowChannelAE.
        if not quiet:
            print("Building and warm starting AEs...")
        aes = ae.from_cfg_and_data(
            cfg,
            session_data,
            use_lora=shared_ae,
            latent_dim=latent_dim,
            shared=shared_ae,
            device=device,
        )

        # TBFM ------
        if not base_model_path:
            if not quiet:
                print("Building TBFM...")
            _tbfm = tbfm.from_cfg(
                cfg,
                tuple(session_data.keys()),
                shared=cfg.tbfm.sharing.shared,
                device=device,
            )
        else:
            if not quiet:
                print("Loading base TBFM from file...")
            _tbfm = tbfm.shared_from_cfg_and_base(
                cfg,
                tuple(session_data.keys()),
                base_model_path,
                device=device,
            )

        # Cleared for takeoff ------
        if not quiet:
            print("BOOM! Dino DNA!")
    return TBFMMultisession(norms, aes, _tbfm, device=device)


def save_model(model, path, tbfm_only=True):
    # We save only the TBFM for now, since that is how we are doing TTA
    if not tbfm_only:
        raise NotImplementedError()
    else:
        instances = set(model.model.instances.values())
        if len(instances) != 1:
            raise NotImplementedError()

        model_tbfm = next(iter(instances))
        torch.save(model_tbfm.state_dict(), path)


def get_optims(cfg, model_ms: TBFMMultisession, embeddings_stim=None):
    optims_norms = tuple()
    if cfg.normalizers.training.coadapt:
        raise NotImplementedError("No normalizer adaptation yet")

    if cfg.ae.training.coadapt:
        use_two_stage = cfg.ae.use_two_stage

        if use_two_stage:
            # Two-stage AE returns a single optimizer with param groups
            optim_ae = model_ms.ae.get_optim(
                adapter_lr=cfg.ae.two_stage.adapter_lr,
                encoder_lr=cfg.ae.two_stage.encoder_lr,
                eps=cfg.ae.training.optim.eps,
                weight_decay=cfg.ae.training.optim.weight_decay,
                amsgrad=cfg.ae.training.optim.amsgrad,
            )
            optims_aes = [optim_ae]
        else:
            # Single-stage AE dispatcher returns dict of optimizers
            optims_aes = list(model_ms.ae.get_optim(**cfg.ae.training.optim).values())
    else:
        optims_aes = []

    # Will have only 1 elem if tbfm is shared.
    optims_model = model_ms.model.get_optim_custom_base(**cfg.tbfm.training.optim)

    def warmup_cos(warmup, cos=True):
        def _inner(step):
            if step < warmup:
                return (step + 1) / max(1, warmup)
            if cos:
                t = (step - warmup) / max(1, cfg.training.epochs - warmup)
                return 0.5 * (1 + math.cos(math.pi * t))  # → goes to ~0
            return 1.0

        return _inner

    # Collect optimizers and schedulers by group
    bw_optims = []
    bw_schedulers = []
    bg_optims = []
    bg_schedulers = []
    meta_optims = []

    for sid, optims in optims_model.items():
        optim_bw, optim_bg, optim_meta = optims

        bw_optims.append(optim_bw)
        bw_schedulers.append(LambdaLR(optim_bw, lr_lambda=warmup_cos(1500, cos=False)))

        bg_optims.append(optim_bg)
        bg_schedulers.append(LambdaLR(optim_bg, lr_lambda=warmup_cos(5000)))

        if optim_meta is not None:
            meta_optims.append(optim_meta)

    # Add embeddings optimizer if co-adapting
    embed_optims = []
    if embeddings_stim is not None:
        embed_lr = cfg.meta.training.optim.lr
        embed_wd = cfg.meta.training.optim.weight_decay
        embed_optim = torch.optim.AdamW(
            list(embeddings_stim.values()), 
            lr=embed_lr, 
            weight_decay=embed_wd
        )
        embed_optims.append(embed_optim)

    # Create named optimizer groups
    groups = {
        "norm": {"optimizers": optims_norms, "schedulers": []},
        "ae": {"optimizers": optims_aes, "schedulers": []},
        "bw": {"optimizers": bw_optims, "schedulers": bw_schedulers},
        "bg": {"optimizers": bg_optims, "schedulers": bg_schedulers},
        "meta": {"optimizers": meta_optims, "schedulers": []},
        "embed": {"optimizers": embed_optims, "schedulers": []},
    }

    return utils.OptimCollection(groups)


# Training ------------------------------------------------------


def split_support_query_sessions(
    data_train,
    support_size: int,
    random_sample: bool = False
):
    support = {}
    query = {}
    for session_id, d in data_train.items():
        if random_sample:
            n_samples = len(d[0])
            indices = torch.randperm(n_samples)
            support_indices = indices[:support_size]
            query_indices = indices[support_size:]
            support[session_id] = tuple(dd[support_indices] for dd in d)
            query[session_id] = tuple(dd[query_indices] for dd in d)
        else:
            support[session_id] = tuple(dd[:support_size] for dd in d)
            query[session_id] = tuple(dd[support_size:] for dd in d)

    return support, query


def train_from_cfg(
    cfg,
    model: nn.Module,
    data_train,  # yields per-session batches (stiminds, runways, y)
    model_optims,
    embeddings_rest,
    embeddings_stim=None,  # Pre-initialized embeddings for co-adaptation
    data_test=None,
    epochs: int = 10000,
    test_interval: int | None = None,
    support_size: int = 300,
    device: str = "cuda",
    grad_clip: float | None = None,
    alternating_updates: bool = True,  # Use alternating basis weight / basis gen updates
    bw_steps_per_bg_step: (
        int | None
    ) = None,  # How many basis weight updates per basis update
    embed_steps_per_other_step: int = 5,  # How many other updates per embedding update
    model_save_path: str | None = None,
    random_sample_support: bool = False,  # Randomly sample support set instead of sequential
):
    """
    One epoch over sessions with:
      - inner loop on support to adapt stim_embed (per-episode latent) OR co-adaptation
      - outer update on query for shared params
      - slow AE updates every step (small lr)
      - optional alternating updates: update basis weights more frequently than basis generator
      - optional co-adaptation of embeddings instead of inner loop

    Alternating updates rationale:
      - Basis weights have large gradients and adapt quickly
      - Basis generator (Bases) changes more slowly
      - By updating basis weights N times per basis generator update, we let the
        weighting layer stabilize to the current bases before changing the bases
      - When co-adapting embeddings, alternate between embeddings and other parameters

    Notes:
      • To add EMA for AE: keep a shadow copy of AE params and update with EMA after each optimizer.step().
    """
    # cfg overrides
    test_interval = test_interval or cfg.training.test_interval
    use_meta = cfg.tbfm.module.use_meta_learning
    coadapt_embeddings = cfg.meta.training.coadapt if use_meta else False
    embed_steps_per_other_step = embed_steps_per_other_step or cfg.meta.training.get('embed_steps_per_other_step', 5)
    bw_steps_per_bg_step = bw_steps_per_bg_step or cfg.training.bw_steps_per_bg_step
    grad_clip = grad_clip or cfg.training.grad_clip or 10.0
    epochs = epochs or cfg.training.epochs
    support_size = support_size or cfg.meta.training.support_size
    ae_freeze_epoch = cfg.ae.training.ae_freeze_epoch
    lambda_ae_recon = cfg.ae.training.lambda_ae_recon
    lambda_mu = cfg.ae.two_stage.lambda_mu
    lambda_cov = cfg.ae.two_stage.lambda_cov
    device = model.device

    # Initialize embeddings_stim as trainable parameters if co-adapting
    if embeddings_stim is None and use_meta and coadapt_embeddings:
        embed_dim_stim = model.model.bases.embed_dim_stim
        embeddings_stim = {}
        for session_id in embeddings_rest.keys():
            emb = torch.randn(embed_dim_stim, device=device) * 0.1
            emb.requires_grad = True
            embeddings_stim[session_id] = emb
    embeddings_stim = None  # default
    if use_meta:
        embed_dim_stim = model.model.bases.embed_dim_stim
        embeddings_stim = {}
        for session_id in embeddings_rest.keys():
            emb = torch.randn(embed_dim_stim, device=device) * 0.1
            emb.requires_grad = True
            embeddings_stim[session_id] = emb

    iter_train = iter(data_train)

    train_losses = []
    train_r2s = []
    test_losses = []
    test_r2s = []
    min_test_r2 = 1e99

    # Track outlier statistics
    outlier_stats = {
        "train_filtered_per_epoch": [],
        "test_filtered_per_epoch": [],
    }

    for eidx in range(epochs):
        model.train()
        iter_train, _data_train = utils.iter_loader(
            iter_train, data_train, device=device
        )

        # Apply outlier filtering to training data if enabled
        _data_train, filter_stats = utils.filter_batch_outliers(
            _data_train, model.norms, cfg
        )

        # Log filtering statistics occasionally
        if cfg.training.use_outlier_filtering and eidx % 100 == 0:
            outlier_stats["train_filtered_per_epoch"].append(
                (eidx, filter_stats["total_kept"], filter_stats["total_samples"])
            )

        # split into support/query
        support, query = split_support_query_sessions(
            _data_train,
            support_size=support_size,
            random_sample=random_sample_support,
        )

        with torch.no_grad():
            y_query = {sid: d[2] for sid, d in query.items()}
            y_query = model.norms(y_query)

        # ----- inner adaptation on support -----
        use_hypernetwork = cfg.meta.use_hypernetwork if hasattr(cfg.meta, 'use_hypernetwork') else False
        support_contexts = None

        if use_meta and not coadapt_embeddings:
            model.eval()
            if use_hypernetwork:
                # Hypernetwork mode: encode support set to contexts (single forward pass)
                support_contexts = meta.hypernetwork_adapt(
                    model,
                    support,
                    embeddings_rest,
                    cfg,
                )
                embeddings_stim = None  # Not used in hypernetwork mode
            else:
                # MAML mode: optimize embeddings via gradient descent
                embeddings_stim = meta.inner_update_stopgrad(
                    model,
                    support,
                    embeddings_rest,
                    cfg,
                )
            model.train()

        model_optims.zero_grad(set_to_none=True)

        yhat_query = model(
            query,
            embeddings_rest=embeddings_rest,
            embeddings_stim=embeddings_stim,
            support_contexts=support_contexts,
        )

        losses = {}
        r2_trains = []
        for sid, y in y_query.items():
            _loss = nn.MSELoss()(yhat_query[sid], y)
            losses[sid] = _loss

            yhat_flat = yhat_query[sid].permute(0, 2, 1).flatten(end_dim=1)
            y_flat = y.permute(0, 2, 1).flatten(end_dim=1)
            if yhat_flat.shape[0] >= 2:
                r2_train = r2_score(yhat_flat, y_flat)
                r2_trains.append(r2_train.item())
            else:
                r2_trains.append(0.0)

        cur_loss = sum(losses.values()) / len(y_query)
        train_losses.append((eidx, cur_loss.item()))

        # Add AE reconstruction loss (optional)
        use_two_stage = cfg.ae.use_two_stage

        if lambda_ae_recon > 0:
            runways_normalized, runways_recon = model.forward_reconstruct(query)
            ae_recon_loss = 0.0
            for sid, rn in runways_normalized.items():
                rr = runways_recon[sid]
                ae_recon_loss += nn.functional.mse_loss(rr, rn)
            ae_recon_loss /= len(query)

            cur_loss += lambda_ae_recon * ae_recon_loss
        else:
            runways_normalized = None

        # Add moment matching losses for two-stage AE (optional)
        if use_two_stage:
            if lambda_mu > 0 or lambda_cov > 0:
                # Normalize runways if not already done
                if runways_normalized is None:
                    runways = {sid: d[0] for sid, d in query.items()}
                    runways_normalized = model.norms(runways)

                # Collect latents from all query sessions
                all_z = []
                for sid, runway_norm in runways_normalized.items():
                    z = model.ae.encode(runway_norm, session_id=sid)
                    all_z.append(z.flatten(end_dim=-2))  # Flatten batch/time

                z_batch = torch.cat(all_z, dim=0)  # [total_samples, latent_dim]
                L_mu, L_cov = model.ae.moment_matching_loss(z_batch)

                if lambda_mu > 0:
                    cur_loss += lambda_mu * L_mu
                if lambda_cov > 0:
                    cur_loss += lambda_cov * L_cov

        tbfm_regs = model.model.get_weighting_reg()
        cur_loss += (
            cfg.tbfm.training.lambda_fro * sum(tbfm_regs.values()) / len(y_query)
        )

        tbfm_regs_ortho = model.model.get_basis_rms_reg()
        cur_loss += (
            cfg.tbfm.training.lambda_ortho
            * sum(tbfm_regs_ortho.values())
            / len(y_query)
        )

        loss = cur_loss

        loss.backward()

        if grad_clip is not None:
            model_optims.clip_grad(value=grad_clip)

        # Alternating updates: update basis weights more frequently than basis generator
        # Also: freeze AE after specified epoch to prevent late-stage overfitting
        skip_groups = []

        use_two_stage = cfg.ae.use_two_stage

        if ae_freeze_epoch is not None and eidx >= ae_freeze_epoch:
            if use_two_stage:
                # For two-stage: optionally freeze only shared encoder/decoder, keep adapters trainable
                freeze_only_shared = cfg.ae.two_stage.freeze_only_shared

                if freeze_only_shared:
                    # Freeze shared encoder/decoder parameters
                    for param in model.ae.encoder.parameters():
                        param.requires_grad = False
                    # Adapters remain trainable - don't skip "ae" group
                else:
                    # Freeze entire AE (adapters + encoder/decoder)
                    skip_groups.append("ae")
            else:
                # Single-stage: freeze all AE instances
                skip_groups.append("ae")

        if alternating_updates:
            # Every basis_weight_steps_per_basis iterations, update both
            # Otherwise, only update basis weights
            update_basis_gen = (eidx % bw_steps_per_bg_step) == 0 or eidx < 200

            if coadapt_embeddings:
                # When co-adapting embeddings, alternate between embeddings and other params
                update_embeddings = (eidx % embed_steps_per_other_step) == 0 or eidx < 200
                
                if update_embeddings and update_basis_gen:
                    # Update everything minus frozen groups
                    model_optims.step(skip=skip_groups)
                elif update_embeddings:
                    # Update embeddings and basis weights, skip basis gen and meta
                    model_optims.step(skip=["bg", "meta"] + skip_groups)
                elif update_basis_gen:
                    # Update basis gen and meta, skip embeddings
                    model_optims.step(skip=["embed"] + skip_groups)
                else:
                    # Update basis weights only, skip basis gen, meta, and embeddings
                    model_optims.step(skip=["bg", "meta", "embed"] + skip_groups)
            else:
                if update_basis_gen:
                    # Update everything (basis weights, basis gen, meta, ae, norm) minus frozen groups
                    model_optims.step(skip=skip_groups)
                else:
                    # Update only basis weights (skip basis gen and meta) minus frozen groups
                    model_optims.step(skip=["bg", "meta"] + skip_groups)
        else:
            model_optims.step(skip=skip_groups)

        if data_test is not None and (eidx % test_interval) == 0:
            train_r2s.append((eidx, sum(r2_trains) / len(y_query)))

            model_optims.zero_grad(set_to_none=True)
            with torch.no_grad():
                model.eval()
                test_results = utils.evaluate_test_batches(
                    model,
                    data_test,
                    embeddings_rest,
                    embeddings_stim,
                    model.norms,
                    cfg,
                    device,
                    track_per_session_r2=False,
                    support_contexts=support_contexts,
                )

                loss = test_results["loss"]
                r2_test = test_results["r2"]
                test_losses.append((eidx, loss))
                test_r2s.append((eidx, r2_test))
                print(
                    "----", eidx, train_losses[-1][-1], loss, train_r2s[-1][-1], r2_test
                )

                if r2_test < min_test_r2:
                    min_test_r2 = r2_test
                    if model_save_path:
                        save_model(model, model_save_path, tbfm_only=True)

    # ----- (optional) EMA of AE params -----
    # for p, p_ema in zip(model.ae_parameters(), ae_ema_params):
    #     p_ema.data.mul_(1 - ema_alpha).add_(p.data, alpha=ema_alpha)

    use_meta = cfg.tbfm.module.use_meta_learning
    use_hypernetwork = cfg.meta.use_hypernetwork if hasattr(cfg.meta, 'use_hypernetwork') else False

    if use_meta:
        iter_train, _data_train = utils.iter_loader(
            iter_train, data_train, device=device
        )
        # split into support/query
        support, _ = split_support_query_sessions(
            _data_train,
            support_size=support_size,
            random_sample=random_sample_support,
        )

        model_optims.zero_grad(set_to_none=True)

        if use_hypernetwork:
            # Final hypernetwork encoding
            support_contexts = meta.hypernetwork_adapt(
                model,
                support,
                embeddings_rest,
                cfg,
            )
            embeddings_stim = None
        else:
            # Final MAML adaptation
            embeddings_stim = meta.inner_update_stopgrad(
                model,
                support,
                embeddings_rest,
                cfg,
                inner_steps=(3 * cfg.meta.training.inner_steps),
            )
            support_contexts = None

    # Final test evaluation
    model_optims.zero_grad(set_to_none=True)
    with torch.no_grad():
        model.eval()
        final_test_results = utils.evaluate_test_batches(
            model,
            data_test,
            embeddings_rest,
            embeddings_stim,
            model.norms,
            cfg,
            device,
            track_per_session_r2=True,
            support_contexts=support_contexts,
        )

        loss = final_test_results["loss"]
        r2_test = final_test_results["r2"]
        final_test_r2s = final_test_results["per_session_r2"]
        y_hat_test = final_test_results["y_hat"]
        test_batch = final_test_results["y_test"]

        # Log outlier filtering stats for test set
        if final_test_results["outlier_stats"] is not None:
            outlier_stats["test_filtered_per_epoch"].append(
                (
                    epochs - 1,
                    final_test_results["outlier_stats"]["total_kept"],
                    final_test_results["outlier_stats"]["total_samples"],
                )
            )
            print(
                f"Test outlier filtering: kept {final_test_results['outlier_stats']['total_kept']}/"
                f"{final_test_results['outlier_stats']['total_samples']} "
                f"({final_test_results['outlier_stats']['pct_kept']:.1f}%)"
            )

        if r2_test < min_test_r2:
            min_test_r2 = r2_test
            if model_save_path:
                save_model(model, model_save_path, tbfm_only=True)

    print("Final:", loss, r2_test)

    results = {}
    results["train_losses"] = train_losses
    results["test_losses"] = test_losses
    results["train_r2s"] = train_r2s
    results["test_r2s"] = test_r2s
    results["y_hat"] = yhat_query
    results["outlier_stats"] = (
        outlier_stats if cfg.training.use_outlier_filtering else None
    )
    results["y"] = y_query
    results["y_hat_test"] = y_hat_test
    results["y_test"] = test_batch
    results["final_test_r2"] = r2_test
    results["final_test_r2s"] = final_test_r2s
    results["final_test_loss"] = loss
    return embeddings_stim, results


def test_time_adaptation(
    cfg,
    model,
    embeddings_rest,
    data_train,
    epochs=1000,
    data_test=None,
    ae_warm_start: bool = True,
    adapt_ae: bool = True,
    embeddings_stim=None,
    support_size: int | None = None,
    quiet: bool = False,
    coadapt_embeddings: bool = False,
) -> torch.Tensor:
    """
    Test-time adaptation for new sessions.

    Args:
        cfg: Config object
        model: Multisession model
        embeddings_rest: Rest embeddings for each session
        data_train: Training data for adaptation
        epochs: Number of adaptation steps
        data_test: Optional test data for evaluation
        ae_warm_start: If True, warm start AE with PCA initialization
        adapt_ae: If True, optimize the autoencoder weights
        embeddings_stim: If None, train new embeddings. Otherwise use provided and don't optimize.
        support_size: Override cfg.meta.training.support_size if provided.
        quiet: If True, suppress progress messages
        coadapt_embeddings: If True, optimize embeddings jointly with AE parameters

    Returns:
        embeddings_stim: Session embeddings (optimized or provided)
        results: Dict with test metrics
    """

    if coadapt_embeddings:
<<<<<<< HEAD
        raise ValueError("Coadaptation of embeddings sucks")
=======
        Warning("TTA with co-adaptation of embeddings is likely to yield poor performance.")
>>>>>>> 82c449ef

    # Set model to eval mode; keep AE in train mode if adapting it
    model.eval(ae=not adapt_ae)

    device = model.device

    support_size = support_size or cfg.meta.training.support_size
    inner_steps = cfg.meta.training.inner_steps

    # We materialize the training data set under the presumption it is small and a single batch.
    # TODO we should probably enforce that somehow.
    _, data_train = utils.iter_loader(iter(data_train), data_train, device=device)

    # Apply outlier filtering to training data
    data_train, filter_stats = utils.filter_batch_outliers(data_train, model.norms, cfg)
    if cfg.training.use_outlier_filtering:
        print(
            f"TTA: Training data filtered: {filter_stats['total_kept']}/{filter_stats['total_samples']} trials kept"
        )

    # Split into support/query if support_size is provided
    data_for_adaptation, _ = split_support_query_sessions(data_train, support_size)
    print(f"TTA: Using {support_size} samples for adaptation (support set)")

    # AE warm start initialization using support data
    if ae_warm_start:
        print("TTA: Warm starting autoencoder...")
        with torch.no_grad():
            for session_id, data in data_for_adaptation.items():
                runway = data[0]  # (batch, time, channels)
                runway_normalized = model.norms({session_id: runway})

                # Get session-specific AE instance
                ae_instance = model.ae.instances.get(session_id)
                if ae_instance is not None:
                    ae_instance.pca_warm_start(
                        runway_normalized[session_id],
                        center="median",
                        whiten=False,
                    )
                    print(f"  Warm started AE for {session_id}")

    # Determine if we need to optimize embeddings or use hypernetwork
    optimize_embeddings = embeddings_stim is None
    use_hypernetwork = cfg.meta.use_hypernetwork if hasattr(cfg.meta, 'use_hypernetwork') else False
    support_contexts = None

    # Initialize embeddings as trainable parameters if co-adapting (MAML mode only)
    if optimize_embeddings and coadapt_embeddings and not use_hypernetwork:
        embed_dim_stim = model.model.bases.embed_dim_stim
        embeddings_stim = {}
        for session_id in embeddings_rest.keys():
            emb = torch.randn(embed_dim_stim, device=device) * 0.1
            emb.requires_grad = True
            embeddings_stim[session_id] = emb

    if optimize_embeddings and not adapt_ae and not coadapt_embeddings:
        # Only adapting meta-learning component (not AE)
        if use_hypernetwork:
            # Hypernetwork mode: encode support set to contexts
            print("TTA: Encoding support set with hypernetwork...")
            support_contexts = meta.hypernetwork_adapt(
                model,
                data_for_adaptation,
                embeddings_rest,
                cfg,
            )
            embeddings_stim = None  # Not used in hypernetwork mode
        else:
            # MAML mode: optimize embeddings via gradient descent
            print("TTA: Optimizing embeddings...")
            embeddings_stim, _ = meta.inner_update_stopgrad(
                model,
                data_for_adaptation,
            embeddings_rest,
            cfg,
            inner_steps=epochs,
            quiet=quiet,
        )

    # AE optimization (alone or jointly with embeddings)
    if adapt_ae:
        if coadapt_embeddings:
            print("TTA: Joint optimization of AE and embeddings...")
        else:
            print("TTA: Meta-learning style AE optimization...")

        # Outer loop: adapt AE parameters (and embeddings if co-adapting)
        # Inner loop: adapt embeddings (only if not co-adapting)
        # Both loops use data_for_adaptation (the tiny support set)

        # Set up AE optimizers
        ae_optims = []
        for session_id in data_for_adaptation.keys():
            ae_instance = model.ae.instances.get(session_id)
            if ae_instance is not None:
                ae_optim = torch.optim.AdamW(
                    ae_instance.parameters(),
                    lr=cfg.ae.training.optim.lr,
                    weight_decay=cfg.ae.training.optim.weight_decay,
                )
                ae_optims.append(ae_optim)

        # Set up embeddings optimizer if co-adapting
        embed_optim = None
        if coadapt_embeddings and optimize_embeddings:
            embed_params = [emb for emb in embeddings_stim.values()]
            embed_optim = torch.optim.AdamW(
                embed_params,
                lr=cfg.meta.training.optim.lr,
                weight_decay=cfg.meta.training.optim.weight_decay,
            )

        # Progressive unfreezing: add TBFM optimizers at high support sizes
        tbfm_optims = {}
        progressive_unfreezing_threshold = cfg.meta.training.get('progressive_unfreezing_threshold', 2000)
        unfreeze_basis_weights = cfg.meta.training.get('unfreeze_basis_weights', False)
        unfreeze_bases = cfg.meta.training.get('unfreeze_bases', False)
        basis_weight_lr = cfg.meta.training.get('basis_weight_lr', 1e-5)
        bases_lr = cfg.meta.training.get('bases_lr', 1e-6)
        
        enable_progressive_unfreezing = support_size >= progressive_unfreezing_threshold
        
        if enable_progressive_unfreezing and (unfreeze_basis_weights or unfreeze_bases):
            print(f"TTA: Progressive unfreezing enabled (support_size={support_size} >= {progressive_unfreezing_threshold})")
            
            for session_id in data_for_adaptation.keys():
                tbfm_instance = model.model.instances.get(session_id)
                if tbfm_instance is not None:
                    params_to_optimize = []
                    
                    if unfreeze_basis_weights:
                        # Add basis weighting parameters (fast adaptation)
                        params_to_optimize.append({
                            'params': tbfm_instance.basis_weighting.parameters(),
                            'lr': basis_weight_lr,
                            'name': 'basis_weights'
                        })
                        print(f"  Unfreezing basis weights for {session_id} (lr={basis_weight_lr})")
                    
                    if unfreeze_bases:
                        # Add basis generator parameters (slow adaptation)
                        params_to_optimize.append({
                            'params': tbfm_instance.bases.parameters(),
                            'lr': bases_lr,
                            'name': 'bases'
                        })
                        print(f"  Unfreezing bases for {session_id} (lr={bases_lr})")
                    
                    if params_to_optimize:
                        # Use weight_decay if available, otherwise default to 1e-4
                        wd = cfg.tbfm.training.optim.get('weight_decay', 
                                                          cfg.tbfm.training.optim.get('wd_head', 1e-4))
                        tbfm_optim = torch.optim.AdamW(
                            params_to_optimize,
                            weight_decay=wd,
                        )
                        tbfm_optims[session_id] = tbfm_optim

        # Initialize variables for results
        ys = None
        yhat = None

        if coadapt_embeddings:
            print(f"  Running {epochs} joint optimization steps")
            print(
                f"  Using data_for_adaptation ({len(next(iter(data_for_adaptation.values()))[0])} samples)"
            )
        else:
            print(f"  Running {epochs} outer steps, each with {inner_steps} inner steps")
            print(
                f"  Both inner and outer loops use data_for_adaptation ({len(next(iter(data_for_adaptation.values()))[0])} samples)"
            )

        for outer_step in range(epochs):
            if coadapt_embeddings:
                # Joint optimization: update both AE and embeddings together
                # Process all sessions in one batched forward pass (like training)
                for opt in ae_optims:
                    opt.zero_grad()
                if embed_optim:
                    embed_optim.zero_grad()
                for opt in tbfm_optims.values():
                    opt.zero_grad()

                # Forward pass with all sessions at once
                yhat = model(
                    data_for_adaptation,
                    embeddings_rest=embeddings_rest,
                    embeddings_stim=embeddings_stim,
                )

                # Normalize y values for loss computation
                y_data = {sid: data[2] for sid, data in data_for_adaptation.items()}
                y_normalized = model.norms(y_data)

                # Compute combined loss across all sessions
                losses = {}
                for sid, y in y_normalized.items():
                    losses[sid] = nn.MSELoss()(yhat[sid], y)

                loss = sum(losses.values()) / len(data_for_adaptation)
                
                # Add TBFM regularization if progressive unfreezing is enabled
                if tbfm_optims:
                    for sid in data_for_adaptation.keys():
                        tbfm_instance = model.model.instances.get(sid)
                        if tbfm_instance is not None:
                            # Add Frobenius norm regularization for basis weights
                            if unfreeze_basis_weights:
                                weighting_reg = tbfm_instance.get_weighting_reg()
                                loss += cfg.tbfm.training.lambda_fro * weighting_reg
                            # Add orthogonality regularization for bases
                            if unfreeze_bases:
                                basis_reg = tbfm_instance.get_basis_rms_reg()
                                loss += cfg.tbfm.training.lambda_ortho * basis_reg

                # Single backward pass
                loss.backward()

                # Update parameters
                for opt in ae_optims:
                    opt.step()
                if embed_optim:
                    embed_optim.step()
                for opt in tbfm_optims.values():
                    opt.step()

                if outer_step % 100 == 0 and not quiet:
                    active_components = ['AE', 'embeddings'] if embed_optim else ['AE']
                    if tbfm_optims:
                        if unfreeze_basis_weights:
                            active_components.append('basis_weights')
                        if unfreeze_bases:
                            active_components.append('bases')
                    components_str = '+'.join(active_components)
                    print(f"  Joint step {outer_step}/{epochs}, loss: {loss.item():.6f} [{components_str}]")

            else:
                # Inner loop: optimize embeddings on data_for_adaptation
                embeddings_stim_adapted = meta.inner_update_stopgrad(
                    model,
                    data_for_adaptation,
                    embeddings_rest,
                    cfg,
                    inner_steps=inner_steps,
                    quiet=True,
                )

                # Outer step: update AE (and TBFM if unfrozen) on data_for_adaptation using adapted embeddings
                # Process all sessions in one batched forward pass (like training)
                for opt in ae_optims:
                    opt.zero_grad()
                for opt in tbfm_optims.values():
                    opt.zero_grad()

                # Forward pass with all sessions at once
                yhat = model(
                    data_for_adaptation,
                    embeddings_rest=embeddings_rest,
                    embeddings_stim=embeddings_stim_adapted,
                )

                # Normalize y values for loss computation
                y_data = {sid: data[2] for sid, data in data_for_adaptation.items()}
                y_normalized = model.norms(y_data)

                # Compute combined loss across all sessions
                losses = {}
                for sid, y in y_normalized.items():
                    losses[sid] = nn.MSELoss()(yhat[sid], y)

                loss = sum(losses.values()) / len(data_for_adaptation)
                
                # Add TBFM regularization if progressive unfreezing is enabled
                if tbfm_optims:
                    for sid in data_for_adaptation.keys():
                        tbfm_instance = model.model.instances.get(sid)
                        if tbfm_instance is not None:
                            # Add Frobenius norm regularization for basis weights
                            if unfreeze_basis_weights:
                                weighting_reg = tbfm_instance.get_weighting_reg()
                                loss += cfg.tbfm.training.lambda_fro * weighting_reg
                            # Add orthogonality regularization for bases
                            if unfreeze_bases:
                                basis_reg = tbfm_instance.get_basis_rms_reg()
                                loss += cfg.tbfm.training.lambda_ortho * basis_reg

                # Single backward pass
                loss.backward()

                # Update AE parameters
                for opt in ae_optims:
                    opt.step()
                for opt in tbfm_optims.values():
                    opt.step()

                if outer_step % 100 == 0 and not quiet:
                    active_components = ['AE']
                    if tbfm_optims:
                        if unfreeze_basis_weights:
                            active_components.append('basis_weights')
                        if unfreeze_bases:
                            active_components.append('bases')
                    components_str = '+'.join(active_components)
                    print(f"  Outer step {outer_step}/{epochs}, loss: {loss.item():.6f} [{components_str}]")

        # Store final predictions for results (recompute with all sessions at once)
        if coadapt_embeddings or not optimize_embeddings:
            with torch.no_grad():
                yhat = model(
                    data_for_adaptation,
                    embeddings_rest=embeddings_rest,
                    embeddings_stim=embeddings_stim,
                )

                y_data = {sid: data[2] for sid, data in data_for_adaptation.items()}
                ys = model.norms(y_data)

        # After outer loop, do final inner optimization for embeddings to return (if not co-adapting)
        if not coadapt_embeddings:
            embeddings_stim, _ = meta.inner_update_stopgrad(
                model,
                data_for_adaptation,
                embeddings_rest,
                cfg,
                inner_steps=inner_steps,
                quiet=False,
            )

        if coadapt_embeddings:
            components = ['AE', 'embeddings'] if embed_optim else ['AE']
            if tbfm_optims:
                if unfreeze_basis_weights:
                    components.append('basis_weights')
                if unfreeze_bases:
                    components.append('bases')
            print(
                f"TTA: Joint optimization complete [{'+'.join(components)}]. Final loss: {loss.item():.6f}"
            )
        else:
            components = ['AE']
            if tbfm_optims:
                if unfreeze_basis_weights:
                    components.append('basis_weights')
                if unfreeze_bases:
                    components.append('bases')
            print(
                f"TTA: Meta-learning optimization complete [{'+'.join(components)}]."
            )
    else:
        ys = None
        yhat = None

    if data_test:
        with torch.no_grad():
            test_results = utils.evaluate_test_batches(
                model,
                data_test,
                embeddings_rest,
                embeddings_stim,
                model.norms,
                cfg,
                device,
                track_per_session_r2=True,
                support_contexts=support_contexts,
            )

            r2_test = test_results["r2"]
            loss = test_results["loss"]
            final_test_r2s = test_results["per_session_r2"]
            y_hat_test = test_results["y_hat"]
            test_batch = test_results["y_test"]

            if test_results["outlier_stats"] is not None:
                print(
                    f"TTA: Test data filtered: {test_results['outlier_stats']['total_kept']}/"
                    f"{test_results['outlier_stats']['total_samples']} "
                    f"({test_results['outlier_stats']['pct_kept']:.1f}%)"
                )
            print(f"TTA: Test results - Loss: {loss:.6f}, R2: {r2_test:.4f}")
    else:
        r2_test = None
        final_test_r2s = None
        loss = None
        y_hat_test = None
        test_batch = None

    results = {}
    results["final_test_r2"] = r2_test
    results["final_test_r2s"] = final_test_r2s
    results["final_test_loss"] = loss
    results["y"] = ys
    results["y_hat"] = yhat
    results["y_test"] = test_batch
    results["y_hat_test"] = y_hat_test
    return embeddings_stim, results


# Multisession batched data loading ----------------------------
def gather_session_ids(data_dir, num_held_out_sessions, held_in_session_ids=None):
    paths = [
        dd
        for dd in os.listdir(data_dir)
        if dd.startswith("Monkey") and os.path.isdir(os.path.join(data_dir, dd))
    ]
    held_in_session_ids = held_in_session_ids or random.sample(
        paths, len(paths) - num_held_out_sessions
    )
    held_out_session_ids = list(set(paths) - set(held_in_session_ids))

    return held_in_session_ids, held_out_session_ids


def load_stim_batched(
    runway=20,
    batch_size=1000,
    window_size=184,
    session_subdir="torchraw",
    data_dir="/var/data/opto-coproc/",
    held_in_session_ids=None,
    num_held_out_sessions=10,
    unpack_stiminds=True,
):
    held_in_session_ids, held_out_session_ids = gather_session_ids(
        data_dir, num_held_out_sessions, held_in_session_ids=held_in_session_ids
    )

    # We load to CPU initially for the purpose of streaming from disk and pinning,
    #  then we shunt to DEVICE later.
    d = dataset.load_data_some_sessions(
        runway=runway,
        paths=held_in_session_ids,
        subdir=data_dir,
        session_subdir=session_subdir,
        batch_size=batch_size,
        window_size=window_size,
        unpack_stiminds=unpack_stiminds,
        in_memory=True,
        device="cpu",
    )

    return d, held_out_session_ids


def load_rest_embeddings(
    session_ids, in_dir="/var/data/opto-coproc/", in_subdir="embedding_rest", device=None
):
    """
    See meta.cache_rest_embeds.
    """
    embeddings_rest = {}
    for session_id in session_ids:
        path = os.path.join(in_dir, session_id, in_subdir, "er.torch")
        er = torch.load(path).to(device)
        embeddings_rest[session_id] = er
    return embeddings_rest<|MERGE_RESOLUTION|>--- conflicted
+++ resolved
@@ -651,11 +651,7 @@
     """
 
     if coadapt_embeddings:
-<<<<<<< HEAD
-        raise ValueError("Coadaptation of embeddings sucks")
-=======
         Warning("TTA with co-adaptation of embeddings is likely to yield poor performance.")
->>>>>>> 82c449ef
 
     # Set model to eval mode; keep AE in train mode if adapting it
     model.eval(ae=not adapt_ae)
