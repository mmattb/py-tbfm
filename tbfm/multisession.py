--- conflicted
+++ resolved
@@ -11,12 +11,8 @@
 
 from . import ae
 from . import dataset
-<<<<<<< HEAD
-from . import film
+from . import meta
 from . import flow_ae  # Normalizing flow autoencoder support
-=======
-from . import meta
->>>>>>> 671fc4d3
 from . import normalizers
 from . import tbfm
 from . import utils
